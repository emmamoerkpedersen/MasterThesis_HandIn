--- conflicted
+++ resolved
@@ -45,11 +45,8 @@
     # Modify these parameters based on your specific research needs
     grid_params = {
         'hidden_size': [24, 64, 128, 256],
-<<<<<<< HEAD
         'num_layers': [1,2,3],
-=======
-        'num_layers': [2],
->>>>>>> 377fa492
+
         'sequence_length': [5000, 10000, 20000, 35000],
         'learning_rate': [0.001, 0.0001],
         'objective_function': ['smoothL1_loss']
@@ -188,7 +185,6 @@
             columns=['vst_raw']
         )
         
-<<<<<<< HEAD
         # --- Calculate Performance Metrics Here ---
         performance_metrics = {
             'rmse': float('nan'), 'mae': float('nan'), 'r2': float('nan'),
@@ -203,7 +199,7 @@
             
             # Align predictions and targets based on index
             aligned_targets, aligned_predictions = target_series.align(val_predictions_df['vst_raw'], join='inner')
-=======
+
         # Get performance metrics - use the metrics from history if available
         if 'metrics' in history:
             performance_metrics = history['metrics']
@@ -231,7 +227,7 @@
                 'peak_rmse': float('nan'),
                 'nse': float('nan')
             }
->>>>>>> 377fa492
+
             
             # Ensure we have valid data after alignment
             valid_mask = (~aligned_targets.isna()) & (~aligned_predictions.isna())
