--- conflicted
+++ resolved
@@ -6,10 +6,6 @@
 ALTERNATING_CONFIG = {
     # Model architecture
     'hidden_size': 64,         # Increased from 32 to 64
-<<<<<<< HEAD
-    'num_layers': 1,           # Back to 2 layers for more capacity
-=======
->>>>>>> 544e70a0
     'dropout': 0.25,
     
     # Training parameters
