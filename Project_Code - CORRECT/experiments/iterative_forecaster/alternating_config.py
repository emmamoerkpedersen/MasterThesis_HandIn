"""
Configuration for the Alternating Forecast Model.
"""

# Configuration for the alternating LSTM model
# Current: Experiment 3 (Time Features)
ALTERNATING_CONFIG = {
    # Model architecture
<<<<<<< HEAD
    'hidden_size': 24,         # Increased from 32 to 64
=======
    'hidden_size': 128,         # Increased from 32 to 64
>>>>>>> 481d20cf
    'dropout': 0.25,
    
    # Training parameters
    'batch_size': (10*672)+672,# Batch size should always be at least 2 weeks, to allow for the periods
<<<<<<< HEAD
    'epochs': 300,              # More epochs for better convergence
    'patience': 15,
=======
    'epochs': 50,              # Increased from 25 for better convergence
    'patience': 20,            # Increased from 15 - allow more time to improve
>>>>>>> 481d20cf
    'learning_rate': 0.001,
    # Forecasting parameters
    'warmup_length': 672,
    # Anomaly detection parameters
    'threshold': 15.0,          # Increased from 5.0 - less sensitive to model prediction errors
    'window_size': 1500,        # Window size for MAD calculation
    
    # Quick mode for faster training with reduced data
    'quick_mode': False,       # When True, uses only 3 years training, 1 year validation

    # Loss function
    'objective_function': 'mae_loss',  # Using MAE loss
    
    # Features
    'feature_cols': [
        'vst_raw_feature',     # Water level as input feature
        'temperature',         # Temperature
        'rainfall'             # Rainfall from primary station
    ],
    'output_features': ['vst_raw'],  # Target is water level
    
    
    'feature_stations': [
        #{
        #    'station_id': '21006845',
        #    'features': ['vst_raw', 'rainfall']
        #},
        #{
        #    'station_id': '21006847',
        #    'features': ['vst_raw', 'rainfall']
        #}
    ],
    # Feature engineering settings - EXPERIMENT 3: TIME FEATURES
<<<<<<< HEAD
    'use_time_features': True,        # ENABLED: month_sin, month_cos, day_of_year_sin, day_of_year_cos
    'use_cumulative_features': True, # FOR EXP 4: Enable cumulative rainfall features

=======
    'use_time_features': False,        # ENABLED: month_sin, month_cos, day_of_year_sin, day_of_year_cos
    'use_cumulative_features': True, # FOR EXP 4: Enable cumulative rainfall features
    'use_lagged_features': False,     # Don't use lagged features
>>>>>>> 481d20cf
    
    # Do not include additional stations
    # The model will use only the primary station's features
}<|MERGE_RESOLUTION|>--- conflicted
+++ resolved
@@ -6,22 +6,13 @@
 # Current: Experiment 3 (Time Features)
 ALTERNATING_CONFIG = {
     # Model architecture
-<<<<<<< HEAD
     'hidden_size': 24,         # Increased from 32 to 64
-=======
-    'hidden_size': 128,         # Increased from 32 to 64
->>>>>>> 481d20cf
     'dropout': 0.25,
     
     # Training parameters
     'batch_size': (10*672)+672,# Batch size should always be at least 2 weeks, to allow for the periods
-<<<<<<< HEAD
     'epochs': 300,              # More epochs for better convergence
     'patience': 15,
-=======
-    'epochs': 50,              # Increased from 25 for better convergence
-    'patience': 20,            # Increased from 15 - allow more time to improve
->>>>>>> 481d20cf
     'learning_rate': 0.001,
     # Forecasting parameters
     'warmup_length': 672,
@@ -55,15 +46,9 @@
         #}
     ],
     # Feature engineering settings - EXPERIMENT 3: TIME FEATURES
-<<<<<<< HEAD
     'use_time_features': True,        # ENABLED: month_sin, month_cos, day_of_year_sin, day_of_year_cos
     'use_cumulative_features': True, # FOR EXP 4: Enable cumulative rainfall features
 
-=======
-    'use_time_features': False,        # ENABLED: month_sin, month_cos, day_of_year_sin, day_of_year_cos
-    'use_cumulative_features': True, # FOR EXP 4: Enable cumulative rainfall features
-    'use_lagged_features': False,     # Don't use lagged features
->>>>>>> 481d20cf
     
     # Do not include additional stations
     # The model will use only the primary station's features
