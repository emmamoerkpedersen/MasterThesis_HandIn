import torch
import torch.nn as nn
from pathlib import Path
import sys

# Add the necessary paths
current_dir = Path(__file__).resolve().parent
project_dir = current_dir.parent.parent
sys.path.append(str(project_dir))

class AlternatingForecastModel(nn.Module):
    """
    LSTM model for water level forecasting that explicitly alternates between
    using ground truth and its own predictions during training.
    
    Key features:
    - Uses LSTMCell for explicit control over hidden states
    - Alternates between 1 week of original data and 1 week of prediction data
    - Includes binary flag indicating if input is original (0) or predicted (1)
    - Handles additional engineered features (time features, cumulative features)
    """
    def __init__(self, input_size, hidden_size, output_size=1, dropout=0.25, config=None):
        super(AlternatingForecastModel, self).__init__()
        self.model_name = 'AlternatingForecastModel'
        self.input_size = input_size
        self.hidden_size = hidden_size
        self.output_size = output_size
        
        print(f"\nModel initialization:")
        print(f"Input size: {input_size}")
        print(f"Hidden size: {hidden_size}")
        print(f"Output size: {output_size}")
        print(f"Number of layers: {num_layers}")
        
        # Single LSTM cell that takes input + binary flag
        self.lstm_cell = nn.LSTMCell(input_size + 1, hidden_size)  # +1 for binary flag
        
        # Dropout for regularization
        self.dropout = nn.Dropout(dropout)
        
        # Output layer (always predicts 1 time step)
        self.output_layer = nn.Linear(hidden_size, output_size)
        
        # Define the number of time steps in 1 week (168 hours = 672 time steps)
        # Use config value if provided
        if config and 'week_steps' in config:
            self.week_steps = config['week_steps']
        else:
            self.week_steps = 672
    
<<<<<<< HEAD
    def forward(self, x, hidden_state=None, cell_state=None, use_predictions=False, 
                forcing_mask=None, alternating_weeks=True):
=======
    def forward(self, x, hidden_states=None, cell_states=None, use_predictions=False, 
                weekly_mask=None, alternating_weeks=True):
>>>>>>> d4e9fb5d
        """
        Forward pass with explicit control over hidden states and alternating input strategy.
        
        Args:
            x: Input tensor of shape (batch_size, seq_len, input_features)
            hidden_state: Hidden state for LSTM cell, or None to initialize
            cell_state: Cell state for LSTM cell, or None to initialize
            use_predictions: Whether to use the model's own predictions as input
            weekly_mask: Optional binary mask indicating which time steps should use 
                          original data (1) vs predictions (0)
            alternating_weeks: Whether to use 1-week alternating pattern for training
        
        Returns:
            outputs: Tensor of shape (batch_size, seq_len, output_size)
            hidden_state: Updated hidden state
            cell_state: Updated cell state
        """
        batch_size, seq_len, feature_dim = x.size()
        device = x.device
        
        # Initialize hidden and cell states if not provided
<<<<<<< HEAD
        if hidden_state is None or cell_state is None:
            hidden_state = torch.zeros(batch_size, self.hidden_size, device=device)
            cell_state = torch.zeros(batch_size, self.hidden_size, device=device)
        
=======
        if hidden_states is None or cell_states is None:
            hidden_states = []
            cell_states = []
            for i in range(self.num_layers):
                hidden_states.append(torch.zeros(batch_size, self.hidden_size, device=device))
                cell_states.append(torch.zeros(batch_size, self.hidden_size, device=device))
            
>>>>>>> d4e9fb5d
        # Storage for outputs
        outputs = torch.zeros(batch_size, seq_len, self.output_size, device=device)
    
        
        # Initialize the alternating week pattern if needed
        if alternating_weeks and weekly_mask is None:
            # Create forcing mask for alternating weeks pattern
            # As per professor's suggestion:
            # 0 for weeks where we use original observations (first week)
            # 1 for weeks where we use model predictions (second week)
            weekly_mask = torch.ones(seq_len, device=device)  # Default to using predictions
            
            # Set first week and every other week to use observations (0)
            for i in range(0, seq_len, self.week_steps * 2):
                if i + self.week_steps <= seq_len:
                    weekly_mask[i:i+self.week_steps] = 0
            
           
        elif weekly_mask is None:
            # Default to using original data if no pattern specified
            weekly_mask = torch.zeros(seq_len, device=device)  # All zeros = all observations
        
        # Loop through sequence
        current_input = x[:, 0, :]
        
        # Track statistics for debugging
        n_used_original = 0
        n_used_prediction = 0
        last_switch = 0
        
        for t in range(seq_len):
            use_original = (weekly_mask[t].item() == 0) or t == 0 or not use_predictions
            
            if not use_original and t > 0:
                n_used_prediction += 1
                binary_flag = torch.ones(batch_size, 1, device=device)
                pred_input = x[:, t, :].clone()
                pred_input[:, 0] = outputs[:, t-1, 0]
                current_input = torch.cat([pred_input, binary_flag], dim=1)
                
                # Print when we switch to using predictions
                if t - last_switch >= self.week_steps:
                    print(f"\nSwitching to predictions at t={t}")
                    print(f"Original value: {x[:, t, 0].item():.4f}")
                    print(f"Using prediction: {outputs[:, t-1, 0].item():.4f}")
                    last_switch = t
            else:
                n_used_original += 1
                binary_flag = torch.zeros(batch_size, 1, device=device)
                current_input = torch.cat([x[:, t, :], binary_flag], dim=1)
                
                # Print when we switch to using original data
                if t - last_switch >= self.week_steps:
                    print(f"\nSwitching to original data at t={t}")
                    print(f"Using original value: {x[:, t, 0].item():.4f}")
                    last_switch = t
            
<<<<<<< HEAD
            # Process through LSTM cell
            hidden_state, cell_state = self.lstm_cell(current_input, (hidden_state, cell_state))
            
            # Apply dropout to hidden state
            final_hidden = self.dropout(hidden_state)
            
            # Generate prediction for current timestep
=======
            # Process through LSTM cells
            for i in range(self.num_layers):
                if i == 0:
                    hidden_states[i], cell_states[i] = self.lstm_cells[i](
                        current_input, (hidden_states[i], cell_states[i])
                    )
                else:
                    layer_input = self.dropout(hidden_states[i-1])
                    hidden_states[i], cell_states[i] = self.lstm_cells[i](
                        layer_input, (hidden_states[i], cell_states[i])
                    )
                
                if t == 0 and i == 0:  # Print shapes only for first timestep and layer
                    print(f"Layer {i} output: {hidden_states[i].shape}")
            
            final_hidden = self.dropout(hidden_states[-1])
>>>>>>> d4e9fb5d
            outputs[:, t, :] = self.output_layer(final_hidden)
            test  = 1

        print(f"\nFinal usage statistics:")
        print(f"Total timesteps: {seq_len}")
        print(f"Used original data: {n_used_original} ({n_used_original/seq_len*100:.1f}%)")
        print(f"Used predictions: {n_used_prediction} ({n_used_prediction/seq_len*100:.1f}%)")
        
        return outputs, hidden_state, cell_state
    
    def init_hidden(self, batch_size, device):
        """Initialize hidden state and cell state."""
        hidden_state = torch.zeros(batch_size, self.hidden_size, device=device)
        cell_state = torch.zeros(batch_size, self.hidden_size, device=device)
        return hidden_state, cell_state <|MERGE_RESOLUTION|>--- conflicted
+++ resolved
@@ -32,8 +32,15 @@
         print(f"Output size: {output_size}")
         print(f"Number of layers: {num_layers}")
         
-        # Single LSTM cell that takes input + binary flag
-        self.lstm_cell = nn.LSTMCell(input_size + 1, hidden_size)  # +1 for binary flag
+        # LSTMCell layers for explicit state control
+        self.lstm_cells = nn.ModuleList()
+        
+        # First layer takes input + binary flag
+        self.lstm_cells.append(nn.LSTMCell(input_size + 1, hidden_size))  # +1 for binary flag
+        
+        # Additional layers (if num_layers > 1)
+        for i in range(1, num_layers):
+            self.lstm_cells.append(nn.LSTMCell(hidden_size, hidden_size))
         
         # Dropout for regularization
         self.dropout = nn.Dropout(dropout)
@@ -48,13 +55,8 @@
         else:
             self.week_steps = 672
     
-<<<<<<< HEAD
-    def forward(self, x, hidden_state=None, cell_state=None, use_predictions=False, 
-                forcing_mask=None, alternating_weeks=True):
-=======
     def forward(self, x, hidden_states=None, cell_states=None, use_predictions=False, 
                 weekly_mask=None, alternating_weeks=True):
->>>>>>> d4e9fb5d
         """
         Forward pass with explicit control over hidden states and alternating input strategy.
         
@@ -76,12 +78,10 @@
         device = x.device
         
         # Initialize hidden and cell states if not provided
-<<<<<<< HEAD
         if hidden_state is None or cell_state is None:
             hidden_state = torch.zeros(batch_size, self.hidden_size, device=device)
             cell_state = torch.zeros(batch_size, self.hidden_size, device=device)
         
-=======
         if hidden_states is None or cell_states is None:
             hidden_states = []
             cell_states = []
@@ -89,7 +89,6 @@
                 hidden_states.append(torch.zeros(batch_size, self.hidden_size, device=device))
                 cell_states.append(torch.zeros(batch_size, self.hidden_size, device=device))
             
->>>>>>> d4e9fb5d
         # Storage for outputs
         outputs = torch.zeros(batch_size, seq_len, self.output_size, device=device)
     
@@ -147,15 +146,6 @@
                     print(f"Using original value: {x[:, t, 0].item():.4f}")
                     last_switch = t
             
-<<<<<<< HEAD
-            # Process through LSTM cell
-            hidden_state, cell_state = self.lstm_cell(current_input, (hidden_state, cell_state))
-            
-            # Apply dropout to hidden state
-            final_hidden = self.dropout(hidden_state)
-            
-            # Generate prediction for current timestep
-=======
             # Process through LSTM cells
             for i in range(self.num_layers):
                 if i == 0:
@@ -172,7 +162,6 @@
                     print(f"Layer {i} output: {hidden_states[i].shape}")
             
             final_hidden = self.dropout(hidden_states[-1])
->>>>>>> d4e9fb5d
             outputs[:, t, :] = self.output_layer(final_hidden)
             test  = 1
 
