import torch
import torch.nn as nn
from pathlib import Path
import sys

# Add the necessary paths
current_dir = Path(__file__).resolve().parent
project_dir = current_dir.parent.parent
sys.path.append(str(project_dir))

class AlternatingForecastModel(nn.Module):
    """
    LSTM model for water level forecasting that explicitly alternates between
    using ground truth and its own predictions during training.
    
    Key features:
    - Uses LSTMCell for explicit control over hidden states
    - Alternates between 1 week of original data and 1 week of prediction data
    - Includes binary flag indicating if input is original (0) or predicted (1)
    - Handles additional engineered features (time features, cumulative features)
    """
    def __init__(self, input_size, hidden_size, output_size=1, dropout=0.25, config=None):
        super(AlternatingForecastModel, self).__init__()
        self.model_name = 'AlternatingForecastModel'
        self.input_size = input_size
        self.hidden_size = hidden_size
        self.output_size = output_size
        
        print(f"\nModel initialization:")
        print(f"Input size: {input_size}")
        print(f"Hidden size: {hidden_size}")
        print(f"Output size: {output_size}")
        
        # Single LSTM cell that takes input + binary flag
        self.lstm_cell = nn.LSTMCell(input_size + 1, hidden_size)  # +1 for binary flag
        
        # Dropout for regularization
        self.dropout = nn.Dropout(dropout)
        
        # Output layer (always predicts 1 time step)
        self.output_layer = nn.Linear(hidden_size, output_size)
        
        # Define the number of time steps in 1 week (168 hours = 672 time steps)
        # Use config value if provided
        if config and 'week_steps' in config:
            self.week_steps = config['week_steps']
        else:
            self.week_steps = 672
            
        # Debug mode flag
        self.debug_mode = False
    
    def forward(self, x, hidden_state=None, cell_state=None, use_predictions=False, 
                weekly_mask=None, alternating_weeks=True):
        """
        Forward pass with explicit control over hidden states and alternating input strategy.
        
        Args:
            x: Input tensor of shape (batch_size, seq_len, input_features)
            hidden_state: Hidden state for LSTM cell, or None to initialize
            cell_state: Cell state for LSTM cell, or None to initialize
            use_predictions: Whether to use the model's own predictions as input
            weekly_mask: Optional binary mask indicating which time steps should use 
                        original data (0) vs predictions (1)
            alternating_weeks: Whether to use 1-week alternating pattern for training
        
        Returns:
            outputs: Tensor of shape (batch_size, seq_len, output_size)
            hidden_state: Updated hidden state
            cell_state: Updated cell state
        """
        batch_size, seq_len, feature_dim = x.size()
        device = x.device
        
        # Initialize hidden and cell states if not provided
        if hidden_state is None or cell_state is None:
            hidden_state = torch.zeros(batch_size, self.hidden_size, device=device)
            cell_state = torch.zeros(batch_size, self.hidden_size, device=device)
        
        # Storage for outputs
        outputs = torch.zeros(batch_size, seq_len, self.output_size, device=device)
        
        # Initialize the alternating week pattern if needed
        if alternating_weeks and weekly_mask is None:
            # Create weekly mask for alternating pattern
            # 0 for weeks where we use original observations (first week)
            # 1 for weeks where we use model predictions (second week)
            weekly_mask = torch.ones(seq_len, device=device)  # Default to using predictions
            
            # Set first week and every other week to use observations (0)
            for i in range(0, seq_len, self.week_steps * 2):
                if i + self.week_steps <= seq_len:
                    weekly_mask[i:i+self.week_steps] = 0
                    
        elif weekly_mask is None:
            # Default to using original data if no pattern specified
            weekly_mask = torch.zeros(seq_len, device=device)  # All zeros = all observations
        
        # Loop through sequence
        current_input = x[:, 0, :]
        
        # Track statistics for debugging
        n_used_original = 0
        n_used_prediction = 0
        last_switch = 0
        
        for t in range(seq_len):
            use_original = (weekly_mask[t].item() == 0) or t == 0 or not use_predictions
            
            if not use_original and t > 0:
                n_used_prediction += 1
                binary_flag = torch.ones(batch_size, 1, device=device)
                pred_input = x[:, t, :].clone()
                pred_input[:, 0] = outputs[:, t-1, 0]  # Water level is always first feature
                current_input = torch.cat([pred_input, binary_flag], dim=1)
<<<<<<< HEAD
           
=======
                
                # Print when we switch to using predictions (only in debug mode)
                if self.debug_mode and t - last_switch >= self.week_steps:
                    print(f"\nSwitching to predictions at t={t}")
                    print(f"Original value: {x[:, t, 0].item():.4f}")
                    print(f"Using prediction: {outputs[:, t-1, 0].item():.4f}")
                    last_switch = t
>>>>>>> 544e70a0
            else:
                n_used_original += 1
                binary_flag = torch.zeros(batch_size, 1, device=device)
                current_input = torch.cat([x[:, t, :], binary_flag], dim=1)
<<<<<<< HEAD
      
=======
                
                # Print when we switch to using original data (only in debug mode)
                if self.debug_mode and t - last_switch >= self.week_steps:
                    print(f"\nSwitching to original data at t={t}")
                    print(f"Using original value: {x[:, t, 0].item():.4f}")
                    last_switch = t
>>>>>>> 544e70a0
            
            # Process through LSTM cell
            hidden_state, cell_state = self.lstm_cell(current_input, (hidden_state, cell_state))
            
            # Apply dropout to hidden state
            final_hidden = self.dropout(hidden_state)
            
            # Generate prediction for current timestep
            outputs[:, t, :] = self.output_layer(final_hidden)
            
            # Print shapes for first timestep (only in debug mode)
            if self.debug_mode and t == 0:
                print(f"\nTensor shapes:")
                print(f"Input: {current_input.shape}")
                print(f"Hidden state: {hidden_state.shape}")
                print(f"Output: {outputs[:, t, :].shape}")
        
        # Print final statistics (only in debug mode)
        if self.debug_mode:
            print(f"\nFinal usage statistics:")
            print(f"Total timesteps: {seq_len}")
            print(f"Used original data: {n_used_original} ({n_used_original/seq_len*100:.1f}%)")
            print(f"Used predictions: {n_used_prediction} ({n_used_prediction/seq_len*100:.1f}%)")
        
        return outputs, hidden_state, cell_state
    
    def init_hidden(self, batch_size, device):
        """Initialize hidden state and cell state."""
        hidden_state = torch.zeros(batch_size, self.hidden_size, device=device)
        cell_state = torch.zeros(batch_size, self.hidden_size, device=device)
        return hidden_state, cell_state <|MERGE_RESOLUTION|>--- conflicted
+++ resolved
@@ -113,31 +113,12 @@
                 pred_input = x[:, t, :].clone()
                 pred_input[:, 0] = outputs[:, t-1, 0]  # Water level is always first feature
                 current_input = torch.cat([pred_input, binary_flag], dim=1)
-<<<<<<< HEAD
            
-=======
-                
-                # Print when we switch to using predictions (only in debug mode)
-                if self.debug_mode and t - last_switch >= self.week_steps:
-                    print(f"\nSwitching to predictions at t={t}")
-                    print(f"Original value: {x[:, t, 0].item():.4f}")
-                    print(f"Using prediction: {outputs[:, t-1, 0].item():.4f}")
-                    last_switch = t
->>>>>>> 544e70a0
             else:
                 n_used_original += 1
                 binary_flag = torch.zeros(batch_size, 1, device=device)
                 current_input = torch.cat([x[:, t, :], binary_flag], dim=1)
-<<<<<<< HEAD
       
-=======
-                
-                # Print when we switch to using original data (only in debug mode)
-                if self.debug_mode and t - last_switch >= self.week_steps:
-                    print(f"\nSwitching to original data at t={t}")
-                    print(f"Using original value: {x[:, t, 0].item():.4f}")
-                    last_switch = t
->>>>>>> 544e70a0
             
             # Process through LSTM cell
             hidden_state, cell_state = self.lstm_cell(current_input, (hidden_state, cell_state))
