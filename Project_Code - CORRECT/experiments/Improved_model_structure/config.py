"""
Configuration settings for error detection and imputation.
"""

# Error Detection Parameters
DETECTION_PARAMS = {
    'spike': {
        'window_size': 24,
        'threshold': 3.0
    },
    'gap': {
        'max_gap_hours': 1
    },
    'flatline': {
        'min_duration': 2,
        'max_duration': 48
    }
}

# Imputation Parameters
IMPUTATION_PARAMS = {
    'linear': {
        'max_gap': 24  # hours
    },
    'statistical': {
        'window_size': 168  # hours (1 week)
    }
}


# Synthetic Error Generation Parameters
SYNTHETIC_ERROR_PARAMS = {
    # Add context-aware toggle
    'use_context_aware': False,
    
    'spike': {
        'frequency': 0.00003,
        # Wider range to allow for more subtle spikes
        'magnitude_range': (0.1, 1.0),  # Changed from (0.4, 0.8)
        'negative_positiv_ratio': 0.5,
        'recovery_time': 1,
        # Add specific context-aware settings for spikes
        'context_aware': {
            'subtle_prob': 0.6,    # Probability of subtle spike
            'medium_prob': 0.3,    # Probability of medium spike
            'obvious_prob': 0.1,   # Probability of obvious spike
            'subtle_factor': 0.5,  # Multiplier for subtle range
            'medium_factor': 2.0,  # Multiplier for medium range
            'obvious_factor': 4.0  # Multiplier for obvious range
        }
    },
    
    'drift': {
        'frequency': 0.00003,
        # Wider range for drift durations
        'duration_range': [12, 168],  # Changed from [24, 168]
        # More varied magnitude range
        'magnitude_range': [5, 50],   # Changed from [10, 50]
        'negative_positive_ratio': 0.5,
        'context_aware': {
            'subtle_prob': 0.5,
            'medium_prob': 0.3,
            'obvious_prob': 0.2
        }
    },
    
    'flatline': {
        'frequency': 0.00003,
        # More varied durations
        'duration_range': (10, 200),  # Changed from (20, 200)
        'value_method': 'first_value'
    },
    
    'offset': {
        'frequency': 0.00003,
        # Wider range for offset magnitudes
        'magnitude_range': (20, 500),  # Changed from (50, 500)
        'negative_positiv_ratio': 0.7,
        'min_duration': 24,
        'max_duration_multiplier': (15, 20),
        'magnitude_multiplier': (0.6, 1.4),  # Changed from (0.8, 1.2)
        'context_aware': {
            'subtle_prob': 0.5,
            'medium_prob': 0.3,
            'obvious_prob': 0.2
        }
    },
    
    'noise': {
        'frequency': 0,  # Still disabled
        'duration_range': (4, 24),
        'intensity_range': (1, 4)  # Changed from (2, 4)
    },
    
    'baseline_shift': {
        'frequency': 0,  # Still disabled
        'magnitude_range': (100, 600),  # Changed from (200, 600)
        'negative_positive_ratio': 0.5
    },
    
    # Updated physical limits
    'PHYSICAL_LIMITS': {
        'min_value': 0,
        'max_value': 3000,
        'max_rate_of_change': 50
    }
}

# Physical Constraints
PHYSICAL_LIMITS = {
    'min_value': 0,  # Water level can't be negative
    'max_value': 4000,  # Maximum reasonable water level
    'max_rate_of_change': 50  # Maximum change per hour
}

# Configuration for LSTM model
LSTM_CONFIG = {
<<<<<<< HEAD
    'hidden_size': 64,  # Maintained at 256 - good balance
    'num_layers': 2,
    'dropout': 0.2,     # Reduced back from 0.3 to avoid underfitting
    'batch_size': 2,   
    'epochs': 100,
    'patience': 15,
    'learning_rate': 0.001,
    'sequence_length': 10000,
    'warmup_length': 100,
=======
    'hidden_size': 64,
    'num_layers': 2,
    'dropout': 0.2732082146489317,
    'batch_size': 128,
    'epochs': 500,
    'patience': 15,
    'learning_rate': 0.005823484689107212,
    'sequence_length': 1000,
>>>>>>> bbcd2c83
    'feature_cols': [
        'rainfall',
    ],
    'output_features': ['vst_raw'],
    'use_time_features': True,
<<<<<<< HEAD
    'use_peak_weighted_loss': False,
    'peak_weight': 3.0,  # Reverted to original value
    'grad_clip_value': 1.5,
    'use_smoothing': False,
    'smoothing_alpha': 0.35,  # Slightly increased for better mid-range detail
=======
    'use_peak_weighted_loss': True,
    'peak_weight': 2.3047103629304044,
    'grad_clip_value': 1.1489855340612218,
    'use_smoothing': True,
    'smoothing_alpha': 0.4570339719720078,
>>>>>>> bbcd2c83
    'feature_stations': [
        {
            'station_id': '21006845',
            'features': ['vst_raw', 'rainfall']
        },
        {
            'station_id': '21006847',
            'features': ['vst_raw', 'rainfall']
        }
    ]
}
'''
 0.43391583273927786 and parameters: {'hidden_size': 64, 'num_layers': 2, 'dropout': 0.2732082146489317, 'learning_rate': 0.005823484689107212,
   'batch_size': 128, 'sequence_length': 1000, 'peak_weight': 2.3047103629304044, 'grad_clip_value': 1.1489855340612218, 'smoothing_alpha': 0.4570339719720078}.
'''<|MERGE_RESOLUTION|>--- conflicted
+++ resolved
@@ -115,44 +115,32 @@
 
 # Configuration for LSTM model
 LSTM_CONFIG = {
-<<<<<<< HEAD
     'hidden_size': 64,  # Maintained at 256 - good balance
     'num_layers': 2,
     'dropout': 0.2,     # Reduced back from 0.3 to avoid underfitting
     'batch_size': 2,   
     'epochs': 100,
-    'patience': 15,
-    'learning_rate': 0.001,
-    'sequence_length': 10000,
-    'warmup_length': 100,
-=======
     'hidden_size': 64,
     'num_layers': 2,
     'dropout': 0.2732082146489317,
     'batch_size': 128,
     'epochs': 500,
     'patience': 15,
+    'learning_rate': 0.001,
+    'sequence_length': 10000,
+    'warmup_length': 100,
     'learning_rate': 0.005823484689107212,
     'sequence_length': 1000,
->>>>>>> bbcd2c83
     'feature_cols': [
         'rainfall',
     ],
     'output_features': ['vst_raw'],
     'use_time_features': True,
-<<<<<<< HEAD
-    'use_peak_weighted_loss': False,
-    'peak_weight': 3.0,  # Reverted to original value
-    'grad_clip_value': 1.5,
-    'use_smoothing': False,
-    'smoothing_alpha': 0.35,  # Slightly increased for better mid-range detail
-=======
     'use_peak_weighted_loss': True,
     'peak_weight': 2.3047103629304044,
     'grad_clip_value': 1.1489855340612218,
     'use_smoothing': True,
     'smoothing_alpha': 0.4570339719720078,
->>>>>>> bbcd2c83
     'feature_stations': [
         {
             'station_id': '21006845',
