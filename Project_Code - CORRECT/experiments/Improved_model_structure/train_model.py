import torch
import numpy as np
import pandas as pd
import torch.nn as nn
import torch.optim as optim
from experiments.Improved_model_structure.model import LSTMModel
#from _3_lstm_model.model import LSTMModel
from tqdm import tqdm
from _3_lstm_model.objective_functions import get_objective_function
from _3_lstm_model.preprocessing_LSTM import DataPreprocessor

class LSTM_Trainer:
    def __init__(self, config, preprocessor):
        """
        Initialize the trainer and LSTM model.
        
        Args:
            config: Dictionary containing model and training parameters
            preprocessor: Instance of DataPreprocessor
        """
        self.config = config
        self.device = torch.device('cuda' if torch.cuda.is_available() else 'cpu')
        self.preprocessor = preprocessor  # Use preprocessor for data handling
        
        # Load the objective function
        from _3_lstm_model.objective_functions import get_objective_function
        obj_func_name = config.get('objective_function', 'smoothL1_loss')
        self.objective_function = get_objective_function(obj_func_name)
        print(f"Using loss function: {obj_func_name}")

        # Initialize LSTM Model using parameters from config
        self.model = LSTMModel(
            input_size=len(preprocessor.feature_cols),
            sequence_length=config.get('sequence_length', None),
            hidden_size=config['hidden_size'],
            output_size=len(config['output_features']),
            num_layers=config['num_layers'],
            dropout=config['dropout']
        ).to(self.device)
<<<<<<< HEAD
=======
        #Print device
        print(f"Model device: {self.device}")
>>>>>>> 377fa492
        # Initialize optimizer and loss function
        self.optimizer = optim.Adam(self.model.parameters(), lr=config.get('learning_rate', 0.001))
        
        # Initialize history
        self.history = {'train_loss': [], 'val_loss': [], 'learning_rates': []}
        
        # Get peak weight for the custom loss function (default to 2.0 if not specified)
        self.peak_weight = config.get('peak_weight', 2.0)
        
        # Get gradient clipping value (default to 1.0 if not specified)
        self.grad_clip_value = config.get('grad_clip_value', 1.0)

        # Initialize learning rate scheduler
        self.scheduler = optim.lr_scheduler.ReduceLROnPlateau(
            self.optimizer, 
            mode='min', 
            factor=0.5,
            patience=5,
            min_lr=1e-6
        )
        
        # Print whether gradient clipping is enabled
        print(f"Using gradient clipping with max norm: {self.grad_clip_value}")
        print(f"Using learning rate scheduler with patience {self.scheduler.patience}, factor {self.scheduler.factor}")
    

    def _run_epoch(self, data_loader, training=True):
        """
        Runs an epoch for training or validation.
        
        Args:
            data_loader: DataLoader for batch iteration
            training: Whether this is a training or validation epoch
            
        Returns:
            float: Mean loss for this epoch
            Optional: For validation, also returns predictions and targets
        """
        self.model.train() if training else self.model.eval()
        total_loss = 0
        
        # Lists to store validation predictions and targets
        all_predictions = []
        all_targets = []

        with torch.set_grad_enabled(training):
            for batch_X, batch_y in tqdm(data_loader, desc="Training" if training else "Validating", leave=False):
                self.optimizer.zero_grad()
                outputs = self.model(batch_X)

                # Create warm-up mask
                warmup_length = self.config.get('warmup_length', 0)
                if warmup_length > 0:
                    warmup_mask = torch.ones_like(batch_y, dtype=torch.bool)
                    warmup_mask[:, :warmup_length, :] = False
                else:
                    warmup_mask = torch.ones_like(batch_y, dtype=torch.bool)

                # Combine warm-up mask with NaN mask
                non_nan_mask = ~torch.isnan(batch_y)
                valid_mask = non_nan_mask & warmup_mask

                valid_outputs = outputs[valid_mask]
                valid_targets = batch_y[valid_mask]
                
                if valid_targets.size(0) == 0:
                    continue

                # Use the configured objective function
                loss = self.objective_function(valid_outputs, valid_targets)
                
                if training:
                    loss.backward()
                    
                    # Apply gradient clipping if enabled
                    if 'grad_clip_value' in self.config and self.config['grad_clip_value'] > 0:
                        torch.nn.utils.clip_grad_norm_(
                            self.model.parameters(), 
                            self.config['grad_clip_value']
                        )
                    
                    self.optimizer.step()
                
                total_loss += loss.item()

                if not training:
                    all_predictions.append(outputs.cpu().detach())
                    all_targets.append(batch_y.cpu())

        if training:
            return total_loss / len(data_loader)
        else:
            # Concatenate all validation predictions and targets
            val_predictions = torch.cat(all_predictions, dim=0)
            val_targets = torch.cat(all_targets, dim=0)
            return total_loss / len(data_loader), val_predictions, val_targets

<<<<<<< HEAD
=======
    def evaluate_predictions(self, predictions, targets, data_index=None):
        """
        Calculate performance metrics for model predictions.
        
        Args:
            predictions: Model predictions (numpy array)
            targets: Target values (numpy array)
            data_index: Optional pandas DatetimeIndex for calculating peak metrics
            
        Returns:
            dict: Dictionary of performance metrics
        """
        from sklearn.metrics import mean_squared_error, mean_absolute_error, r2_score
        
        # Remove NaN values for metric calculation
        valid_mask = (~np.isnan(targets)) & (~np.isnan(predictions))
        valid_targets = targets[valid_mask]
        valid_predictions = predictions[valid_mask]
        
        if len(valid_targets) == 0:
            return {
                'rmse': float('nan'),
                'mae': float('nan'),
                'r2': float('nan'),
                'mean_error': float('nan'),
                'std_error': float('nan'),
                'peak_mae': float('nan'),
                'peak_rmse': float('nan'),
                'nse': float('nan')
            }
        
        # Calculate standard metrics
        rmse = np.sqrt(mean_squared_error(valid_targets, valid_predictions))
        mae = mean_absolute_error(valid_targets, valid_predictions)
        
        # Calculate Nash-Sutcliffe Efficiency (NSE)
        nse = 1 - (np.sum((valid_targets - valid_predictions) ** 2) / 
                   np.sum((valid_targets - np.mean(valid_targets)) ** 2))
        
        # Calculate and validate R² score (can be extremely negative for poor models)
        r2 = r2_score(valid_targets, valid_predictions)
        r2_original = r2  # Store original value for reporting
        
        # Provide more informative message about the R² value quality
        if r2 < -1.0:
            # Different warning messages based on how negative the R² is
            if r2 < -10.0:
                print(f"Warning: R² value is extremely negative ({r2:.4f}). Model predictions are very poor and may need significant improvement.")
            elif r2 < -5.0:
                print(f"Warning: R² value is highly negative ({r2:.4f}). The model may be struggling with this dataset.")
            else:
                print(f"Warning: R² value is negative ({r2:.4f}). This indicates the model performs worse than a simple mean baseline.")
                
            # Calculate mean of target to understand baseline
            target_mean = np.mean(valid_targets)
            print(f"Target mean: {target_mean:.4f}, Target std: {np.std(valid_targets):.4f}")
            
            # Optional: explain what R² means
            print("Note: R² < 0 means the model performs worse than predicting the mean value for all points.")
            print("      R² = 0 means the model performs as well as predicting the mean.")
            print("      R² = 1 means perfect predictions.")
            
            # Constrain the value to -1.0 for reporting
            r2 = -1.0
        
        # Calculate error statistics
        errors = valid_predictions - valid_targets
        mean_error = np.mean(errors)
        std_error = np.std(errors)
        
        # Calculate peak-specific metrics (if we have indices)
        peak_mae = float('nan')
        peak_rmse = float('nan')
        
        if data_index is not None and len(valid_targets) > 0:
            try:
                # Identify peaks (top 10% of values)
                peak_threshold = np.percentile(valid_targets, 90)
                peak_mask = valid_targets >= peak_threshold
                
                if np.sum(peak_mask) > 0:
                    peak_mae = mean_absolute_error(
                        valid_targets[peak_mask], 
                        valid_predictions[peak_mask]
                    )
                    peak_rmse = np.sqrt(mean_squared_error(
                        valid_targets[peak_mask], 
                        valid_predictions[peak_mask]
                    ))
            except Exception as e:
                print(f"Error calculating peak metrics: {e}")
        
        # Add the original R² value for debugging
        return {
            'rmse': rmse,
            'mae': mae,
            'r2': r2,
            'r2_original': r2_original,  # Store the original unconstrained value
            'mean_error': mean_error,
            'std_error': std_error,
            'peak_mae': peak_mae,
            'peak_rmse': peak_rmse,
            'nse': nse  # Add NSE to the returned metrics
        }
>>>>>>> 377fa492
        
    def train(self, train_data, val_data, epochs, batch_size, patience, epoch_callback=None):
        """
        Train the LSTM model with improved efficiency.
        
        Args:
            train_data: Training data
            val_data: Validation data
            epochs: Maximum number of epochs
            batch_size: Batch size
            patience: Early stopping patience
            epoch_callback: Optional callback function for each epoch (for hyperparameter tuning)
        
        Returns:
            Dictionary with training history and validation predictions and targets
        """
        # Prepare data
        print(f"Train data length: {len(train_data)}")
        print(f"Validation data length: {len(val_data)}")
        X_train, y_train = self.preprocessor.prepare_data(train_data, is_training=True)
        X_val, y_val = self.preprocessor.prepare_data(val_data, is_training=False)

        # Create data loaders with num_workers for parallel data loading
        train_loader = torch.utils.data.DataLoader(
            torch.utils.data.TensorDataset(X_train, y_train), 
            batch_size=batch_size, 
            shuffle=True,  # Enable shuffling for better training
            num_workers=0 if self.device.type == 'cuda' else 0  # Set to 0 since data is already on GPU
        )
        val_loader = torch.utils.data.DataLoader(
            torch.utils.data.TensorDataset(X_val, y_val), 
            batch_size=batch_size, 
            shuffle=False,
            num_workers=0 if self.device.type == 'cuda' else 0  # Set to 0 since data is already on GPU
        )

        # Initialize early stopping
        best_val_loss = float('inf')
        smoothed_val_loss = float('inf')  # Initialize smoothed validation loss
        patience_counter = 0
        best_model_state = None
        
        # Reset history for new training run
        self.history = {'train_loss': [], 'val_loss': [], 'learning_rates': [], 'smoothed_val_loss': []}
        
        # Exponential moving average weight for validation loss
        beta = 0.7  # Weight for previous smoothed value (higher = more smoothing)
        #print(f"Using validation loss EMA smoothing with beta={beta}")

        # Training loop with progress bar for epochs
        epoch_pbar = tqdm(range(epochs), desc="Training", unit="epoch")
        for epoch in epoch_pbar:
            # Run training epoch
            train_loss = self._run_epoch(train_loader, training=True)
            
            # Run validation epoch
            val_loss, val_predictions, val_targets = self._run_epoch(val_loader, training=False)

            # Calculate smoothed validation loss using exponential moving average
            if epoch == 0:
               smoothed_val_loss = val_loss  # Initialize with first value
            else:
               smoothed_val_loss = beta * smoothed_val_loss + (1 - beta) * val_loss
            
            # Store history
            self.history['train_loss'].append(train_loss)
            self.history['val_loss'].append(val_loss)
            self.history['smoothed_val_loss'].append(smoothed_val_loss)
            current_lr = self.optimizer.param_groups[0]['lr']
            self.history['learning_rates'].append(current_lr)
            
            # Step the learning rate scheduler based on smoothed validation loss
            self.scheduler.step(smoothed_val_loss)

            # Update progress bar with current metrics
            epoch_pbar.set_postfix({
                'Train Loss': f'{train_loss:.6f}',
                'Val Loss': f'{val_loss:.6f}',
                'LR': f'{current_lr:.6f}',
                'Smooth Val': f'{smoothed_val_loss:.6f}',
                'Patience': f'{patience_counter}/{patience}'
            })
            
            # Call epoch callback if provided (for hyperparameter tuning)
            if epoch_callback is not None:
                try:
                    epoch_callback(epoch, train_loss, val_loss)
                except Exception as e:
                    print(f"Callback raised an exception: {e}")
                    break

            # Early stopping based on smoothed validation loss
            if smoothed_val_loss < best_val_loss:
                best_val_loss = smoothed_val_loss
                patience_counter = 0
                best_model_state = self.model.state_dict().copy()
                epoch_pbar.set_postfix({
                    'Train Loss': f'{train_loss:.6f}',
                    'Val Loss': f'{val_loss:.6f}',
                    'LR': f'{current_lr:.6f}',
                    'Smooth Val': f'{smoothed_val_loss:.6f}',
                    'Patience': f'{patience_counter}/{patience}',
                    'Best Model': '✓'
                })
            else:
                patience_counter += 1
                if patience_counter >= patience:
                    epoch_pbar.set_description(f"Early stopping triggered after {epoch+1} epochs")
                    break

        # After training is complete, print a summary
        print(f"\nTraining completed: {epoch+1}/{epochs} epochs")
        print(f"Best smoothed validation loss: {best_val_loss:.6f}")

        # Restore best model
        if best_model_state:
            self.model.load_state_dict(best_model_state)
            
        return self.history, val_predictions, val_targets

    def predict(self, data):
        """
        Make predictions on new data with proper sequence handling.
        """
        self.model.eval()
        
        # Create a copy of the data to avoid modifying the original
        data_copy = data.copy()
        
        # Add time features if needed - ensure consistency with training
        if self.config.get('use_time_features', False):
            data_copy = self.preprocessor._add_time_features(data_copy)
            print("Using time features for prediction")
            
        X, y = self.preprocessor.prepare_data(data_copy, is_training=False)
        
        with torch.no_grad():
            # Make predictions in smaller chunks if needed
            predictions = self.model(X).cpu().numpy()
            y = y.cpu().numpy()
            
            # Preserve temporal order during inverse transform
            predictions_reshaped = predictions.reshape(-1, 1)
            predictions_original = self.preprocessor.feature_scaler.inverse_transform_target(predictions_reshaped)
            
            # Reshape back maintaining temporal order
            predictions_original = predictions_original.reshape(predictions.shape)
            
            # Print information about the model and prediction process
            print("\nPrediction Information:")
            print(f"Model: LSTM with {self.config['num_layers']} layers, {self.config['hidden_size']} hidden units")
            print(f"Sequence length: {self.config['sequence_length']}")
            print(f"Features used: {len(self.preprocessor.feature_cols)}")
            print(f"Loss function: {self.config['objective_function']}")
                
            print(f"Time features: {self.config.get('use_time_features', False)}")
            print(f"Smoothing: {self.config.get('use_smoothing', False)}")
            
            return predictions_original, predictions, y
    <|MERGE_RESOLUTION|>--- conflicted
+++ resolved
@@ -37,11 +37,7 @@
             num_layers=config['num_layers'],
             dropout=config['dropout']
         ).to(self.device)
-<<<<<<< HEAD
-=======
-        #Print device
-        print(f"Model device: {self.device}")
->>>>>>> 377fa492
+
         # Initialize optimizer and loss function
         self.optimizer = optim.Adam(self.model.parameters(), lr=config.get('learning_rate', 0.001))
         
@@ -139,8 +135,7 @@
             val_targets = torch.cat(all_targets, dim=0)
             return total_loss / len(data_loader), val_predictions, val_targets
 
-<<<<<<< HEAD
-=======
+
     def evaluate_predictions(self, predictions, targets, data_index=None):
         """
         Calculate performance metrics for model predictions.
@@ -245,7 +240,7 @@
             'peak_rmse': peak_rmse,
             'nse': nse  # Add NSE to the returned metrics
         }
->>>>>>> 377fa492
+
         
     def train(self, train_data, val_data, epochs, batch_size, patience, epoch_callback=None):
         """
