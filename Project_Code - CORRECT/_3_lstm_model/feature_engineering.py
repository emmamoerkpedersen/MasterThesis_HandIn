--- conflicted
+++ resolved
@@ -138,11 +138,9 @@
         # Calculate cumulative rainfall for different windows
         # Using rolling windows with different sizes
         # Short windows
-<<<<<<< HEAD
        # data.loc[:, 'station_46_rain_1hour'] = station_46_rain.rolling(window=1*4, min_periods=1).sum()
-=======
+        #data.loc[:, 'station_46_rain_7hour'] = station_46_rain.rolling(window=7*4, min_periods=1).sum()
         #data.loc[:, 'station_46_rain_1hour'] = station_46_rain.rolling(window=1*4, min_periods=1).sum()
->>>>>>> 8eeb49b9
         #data.loc[:, 'station_46_rain_7hour'] = station_46_rain.rolling(window=7*4, min_periods=1).sum()
         data.loc[:, 'station_46_rain_48hour'] = station_46_rain.rolling(window=48*4, min_periods=1).sum()
         data.loc[:, 'station_46_rain_90hour'] = station_46_rain.rolling(window=90*4, min_periods=1).sum()
@@ -150,6 +148,7 @@
         data.loc[:, 'station_46_rain_1month'] = station_46_rain.rolling(window=30*24*4, min_periods=1).sum()
         data.loc[:, 'station_46_rain_3months'] = station_46_rain.rolling(window=90*24*4, min_periods=1).sum()
         data.loc[:, 'station_46_rain_6months'] = station_46_rain.rolling(window=180*24*4, min_periods=1).sum()
+  
         # data.loc[:, 'station_46_rain_1year'] = station_46_rain.rolling(window=365*24*4, min_periods=1).sum()
 
         # Calculate cumulative rainfall for feature stations as well
@@ -175,17 +174,14 @@
 
         # Fill potential NaN values created by rolling operations with forward fill then backward fill
         cumulative_cols = [
-<<<<<<< HEAD
             #'station_46_rain_1hour', 'station_46_rain_7hour',
             'station_46_rain_48hour', 'station_46_rain_90hour',
             'station_46_rain_1month', 'station_46_rain_3months', 'station_46_rain_6months',
            #'station_46_rain_1month', 'station_46_rain_3months', 'station_46_rain_6months', 'station_46_rain_1year',
-=======
             #'station_46_rain_1hour', 'station_46_rain_7hour', 
             'station_46_rain_48hour', 'station_46_rain_90hour',
            'station_46_rain_1month', 'station_46_rain_3months', 'station_46_rain_6months', 
            # 'station_46_rain_1year',
->>>>>>> 8eeb49b9
             #'station_45_rain_1hour', 'station_47_rain_1hour', 'station_45_rain_7hour', 'station_47_rain_7hour', 'station_45_rain_48hour', 'station_47_rain_48hour', 'station_45_rain_90hour', 'station_47_rain_90hour',
             #'station_45_rain_1month', 'station_47_rain_1month', 'station_45_rain_3months', 'station_47_rain_3months', 'station_45_rain_6months', 'station_47_rain_6months', 'station_45_rain_1year', 'station_47_rain_1year'
         ]
