import numpy as np
import pandas as pd
from pathlib import Path
import sys
import matplotlib.pyplot as plt
import random
import matplotlib.dates as mdates
import plotly.graph_objs as go
import plotly.io as pio
from sklearn.metrics import accuracy_score, precision_score, recall_score, f1_score, confusion_matrix
import argparse
from typing import Optional, Dict, Any
from synthetic_error_config import SYNTHETIC_ERROR_PARAMS
from models.lstm_traditional.config import LSTM_CONFIG

# Add project root to sys.path for imports
current_dir = Path(__file__).resolve().parent
project_dir = current_dir.parent.parent
sys.path.append(str(project_dir))

<<<<<<< HEAD
#For lstm 2:
from models.lstm_flagging.alternating_config import ALTERNATING_CONFIG
from models.lstm_flagging.preprocessing_LSTM2 import DataPreprocessor

#For lstm 1:
#from models.lstm_traditional.config import LSTM_CONFIG
#from models.lstm_traditional.preprocessing_LSTM1 import DataPreprocessor
=======
from models.lstm_traditional.preprocessing_LSTM1 import DataPreprocessor
>>>>>>> 8c6e84ca

def mad_outlier_flags(train_series, val_series=None, threshold=3.0, window_size=16):
    """
    Detect outliers in a dataset using the Median Absolute Deviation (MAD) method with a rolling window.
    
    Args:
        train_series (pd.Series or np.ndarray): Training data to fit the MAD model.
        val_series (pd.Series or np.ndarray, optional): Validation data to apply the MAD model. If None, only train_series is used.
        threshold (float): Threshold for standardized MAD score to flag outliers (default: 3.0).
        window_size (int): Number of points in the rolling window (default: 16 for 4 hours at 15-min intervals).
    
    Returns:
        train_flags (np.ndarray): Boolean array (1=anomaly, 0=non-anomaly) for training data.
        val_flags (np.ndarray or None): Boolean array for validation data, or None if val_series is None.
        medians (np.ndarray): Rolling medians for training data.
        mads (np.ndarray): Rolling MADs for training data.
    """
    train_arr = np.asarray(train_series)
    n = len(train_arr)
    medians = np.full(n, np.nan)
    mads = np.full(n, np.nan)
    train_flags = np.zeros(n, dtype=int)
    for i in range(window_size, n):
        window = train_arr[i-window_size:i]
        window = window[~np.isnan(window)]
        if len(window) < window_size * 0.5:
            continue
        median = np.median(window)
        mad = np.median(np.abs(window - median))
        medians[i] = median
        mads[i] = mad
        if mad > 0 and not np.isnan(train_arr[i]):
            z = np.abs(train_arr[i] - median) / mad
            if z > threshold:
                train_flags[i] = 1
    # Treat NaNs as non-anomalies
    train_flags[np.isnan(train_arr)] = 0

    val_flags = None
    val_medians = None
    val_mads = None
    if val_series is not None:
        val_arr = np.asarray(val_series)
        n_val = len(val_arr)
        val_flags = np.zeros(n_val, dtype=int)
        val_medians = np.full(n_val, np.nan)
        val_mads = np.full(n_val, np.nan)
        # Use rolling window from training data's last window
        combined = np.concatenate([train_arr[-window_size:], val_arr])
        for i in range(window_size, window_size + n_val):
            window = combined[i-window_size:i]
            window = window[~np.isnan(window)]
            if len(window) < window_size * 0.5:
                continue
            median = np.median(window)
            mad = np.median(np.abs(window - median))
            val_medians[i-window_size] = median
            val_mads[i-window_size] = mad
            if mad > 0 and not np.isnan(val_arr[i-window_size]):
                z = np.abs(val_arr[i-window_size] - median) / mad
                if z > threshold:
                    val_flags[i-window_size] = 1
        val_flags[np.isnan(val_arr)] = 0
    return train_flags, val_flags, medians, mads, val_medians, val_mads

def plot_mad_anomalies(series, flags, medians, mads, threshold, window_size, title="Water Level with MAD Anomalies", save_path=None):
    times = series.index
    values = series.values
    lower = medians - threshold * mads
    upper = medians + threshold * mads
    plt.figure(figsize=(15, 5)) # dimension: height = 5, width = 10
    plt.fill_between(times, lower, upper, color='grey', alpha=0.3, label='Prediction Interval (PI)')
    plt.plot(times, values, color='black', label='Water Level')
    plt.scatter(times[flags == 1], values[flags == 1], color='red', label='Detected Anomalies', zorder=5, s=20)
    plt.xlabel("Time")
    plt.ylabel("Water Level (m msl)")
    plt.ylim(-500, 2000)
    plt.legend()
    plt.title(f"{title}\n(Rolling window: {window_size} steps)")
    plt.tight_layout()
    if save_path is not None:
        plt.savefig(save_path, dpi=300, bbox_inches='tight')
        print(f"Plot saved to: {save_path}")
    plt.show()

def plot_mad_anomalies_html(series, flags, medians, mads, threshold, window_size, title="Water Level with MAD Anomalies", save_path=None):
    times = series.index
    values = series.values
    lower = medians - threshold * mads
    upper = medians + threshold * mads
    fig = go.Figure()
    # Prediction interval (shaded)
    fig.add_traces([
        go.Scatter(
            x=times, y=upper, mode='lines', line=dict(width=0), showlegend=False, hoverinfo='skip'),
        go.Scatter(
            x=times, y=lower, mode='lines', fill='tonexty', fillcolor='rgba(128,128,128,0.3)',
            line=dict(width=0), name='Prediction Interval (PI)', hoverinfo='skip')
    ])
    # Water level
    fig.add_trace(go.Scatter(x=times, y=values, mode='lines', name='Water Level', line=dict(color='black')))
    # Detected anomalies
    fig.add_trace(go.Scatter(
        x=times[flags == 1], y=values[flags == 1], mode='markers',
        name='Detected Anomalies', marker=dict(color='red', size=7),
        hovertemplate='Time: %{x}<br>Value: %{y}<extra></extra>'
    ))
    fig.update_layout(
        title=f"{title}<br>(Rolling window: {window_size} steps)",
        xaxis_title="Time",
        yaxis_title="Water Level (m msl)",
        yaxis=dict(range=[-500, 2000]),
        legend=dict(x=0.01, y=0.99),
        margin=dict(l=40, r=20, t=60, b=40),
        template="plotly_white"
    )
    if save_path is not None:
        pio.write_html(fig, file=save_path, auto_open=False)
        print(f"HTML plot saved to: {save_path}")
    fig.show()

def create_anomaly_zoom_plots(series, flags, medians, mads, threshold, window_size, save_dir):
    """
    Create zoomed-in plots for 15 random detected anomalies (no grouping).
    """
    save_dir = Path(save_dir)
    save_dir.mkdir(parents=True, exist_ok=True)
    
    # Find all anomaly indices
    anomaly_indices = np.where(flags == 1)[0]
    if len(anomaly_indices) == 0:
        print("No anomalies found to plot.")
        return
    
    # Randomly select up to 15 anomalies
    n_plots = min(15, len(anomaly_indices))
    selected_indices = random.sample(list(anomaly_indices), n_plots)
    #selected_indices.sort()  # Optional: sort for reproducibility
    print(f"\nGenerating zoom plots for {n_plots} random anomaly points...")
    
    for i, idx in enumerate(selected_indices):
        # Calculate buffer (4 hours before and after)
        buffer_steps = 50  # 4 hours at 15-min intervals
        start_idx = max(0, idx - buffer_steps)
        end_idx = min(len(series), idx + buffer_steps)
        
        # Create zoom data
        zoom_series = series.iloc[start_idx:end_idx]
        zoom_flags = flags[start_idx:end_idx]
        zoom_medians = medians[start_idx:end_idx]
        zoom_mads = mads[start_idx:end_idx]
        
        # Extract year(s) from the zoomed period
        if hasattr(zoom_series.index, 'year'):
            years = zoom_series.index.year
            unique_years = np.unique(years)
            year_str = ', '.join(str(y) for y in unique_years)
        else:
            year_str = ''
        
        # Calculate prediction intervals
        lower = zoom_medians - threshold * zoom_mads
        upper = zoom_medians + threshold * zoom_mads
        
        # Create plot
        plt.figure(figsize=(12, 5))
        plt.fill_between(zoom_series.index, lower, upper, color='grey', alpha=0.3, label='Prediction Interval (PI)')
        plt.plot(zoom_series.index, zoom_series.values, color='black', label='Water Level')
        plt.scatter(zoom_series.index[zoom_flags == 1], zoom_series.values[zoom_flags == 1], 
                   color='red', label='Detected Anomalies', zorder=5, s=20)
        
        # Format x-axis: hour:min at each tick
        ax = plt.gca()
        ax.xaxis.set_major_formatter(mdates.DateFormatter('%H:%M'))
        plt.setp(ax.get_xticklabels(), rotation=0, ha='center')
        
        # Add a single date label below the x-axis (centered)
        if hasattr(zoom_series.index, 'to_pydatetime'):
            center_idx = len(zoom_series) // 2
            center_time = zoom_series.index[center_idx]
            date_str = center_time.strftime('%d %b %Y')
            # Place the date label below the x-axis
            plt.xlabel(f"Time\n{date_str}")
        else:
            plt.xlabel("Time")
        
        plt.ylabel("Water Level (m msl)")
        plt.ylim(0, 1000)
        plt.legend()
        plt.title(f"Zoom: Anomaly {i+1} (Year(s): {year_str})\n(Rolling window: {window_size} steps, Threshold: {threshold})")
        plt.tight_layout()
        
        # Save plot
        save_path = save_dir / f"zoom_anomaly_{i+1}.png"
        plt.savefig(save_path, dpi=300, bbox_inches='tight')
        print(f"Zoom plot {i+1} saved to: {save_path}")
        plt.close()

if __name__ == "__main__":
    import argparse
    parser = argparse.ArgumentParser(description="MAD Outlier Detection for vst_raw")
    parser.add_argument('--station_id', type=str, default='21006846', help='Station ID to process')
    parser.add_argument('--threshold', type=float, default=50, help='MAD threshold for anomaly detection')
    parser.add_argument('--window_size', type=int, default=6*4, help='Rolling window size (default: 16 for 4 hours)')
    parser.add_argument('--error_multiplier', type=float, default=None, help='Error multiplier for synthetic errors. If not provided, no errors are injected.')
    parser.add_argument('--error_type', type=str, default='both', choices=['both', 'train', 'validation', 'none'], help='Which datasets to inject errors into (both, train, validation, or none)')
    args = parser.parse_args()

    #For lstm 2:
    config = ALTERNATING_CONFIG.copy()
    #For lstm 1:
    #config = LSTM_CONFIG.copy()

    if 'feature_stations' not in config:
        config['feature_stations'] = []

    preprocessor = DataPreprocessor(config)
    data = pd.read_pickle("/Users/emmamork/Desktop/Master Thesis/MasterThesis/Project_Code - CORRECT/data_utils/Sample data/preprocessed_data.pkl")    
    station_data = data.get(args.station_id)
    if not station_data:
        raise ValueError(f"Station ID {args.station_id} not found in the data.")
    df = pd.concat(station_data.values(), axis=1)
    start_date = pd.Timestamp('2010-01-04')
    end_date = pd.Timestamp('2025-01-07')
    df = df[(df.index >= start_date) & (df.index <= end_date)]
    vst_raw = df['vst_raw']
    train_data = vst_raw[vst_raw.index.year < 2022]
    val_data = vst_raw[(vst_raw.index.year >= 2022) & (vst_raw.index.year <= 2023)]

    # --- Inject synthetic errors if requested ---
    if args.error_multiplier is not None and args.error_type != 'none':
<<<<<<< HEAD
        from shared.synthetic.synthetic_errors import SyntheticErrorGenerator
        from shared.utils.error_utils import configure_error_params, inject_errors_into_dataset
        from synthetic_error_config import SYNTHETIC_ERROR_PARAMS
=======
        from _2_synthetic.synthetic_errors import SyntheticErrorGenerator
        from utils.error_utils import configure_error_params, inject_errors_into_dataset
>>>>>>> 8c6e84ca
        print(f"\nInjecting synthetic errors with multiplier {args.error_multiplier:.1f}x...")
        print(f"Error injection mode: {args.error_type}")
        error_config = configure_error_params(SYNTHETIC_ERROR_PARAMS, args.error_multiplier)
        water_level_cols = ['vst_raw','vst_raw_feature']
        # Inject into train_data
        
        if args.error_type in ['both', 'train']:
            print("\nProcessing TRAINING data - injecting errors...")
            error_generator = SyntheticErrorGenerator(error_config)
            train_df = df[df.index.year < 2022].copy()
            train_data_with_errors, train_error_report = inject_errors_into_dataset(
                train_df, error_generator, f"{args.station_id}_train", water_level_cols
            )
            train_data = train_data_with_errors['vst_raw']
        # Inject into val_data
        if args.error_type in ['both', 'validation']:
            print("\nProcessing VALIDATION data - injecting errors...")
            validation_error_generator = SyntheticErrorGenerator(error_config)
            val_df = df[(df.index.year >= 2022) & (df.index.year <= 2023)].copy()
            val_data_with_errors, val_error_report = inject_errors_into_dataset(
                val_df, validation_error_generator, f"{args.station_id}_val", water_level_cols
            )
            val_data = val_data_with_errors['vst_raw']

    # --- Run MAD outlier detection and plot/save as before ---
    train_flags, val_flags, medians, mads, val_medians, val_mads = mad_outlier_flags(
        train_data, val_data, threshold=args.threshold, window_size=args.window_size)
    print(f"\nMAD Outlier Detection for station {args.station_id}")
    print(f"Threshold: {args.threshold}")
    print(f"Window size: {args.window_size} (steps)")
    print(f"Training set: {np.sum(train_flags)} anomalies out of {len(train_flags)}")
    print(f"Validation set: {np.sum(val_flags)} anomalies out of {len(val_flags)}")

    # Save path for training plot
    save_dir = Path("/Users/emmamork/Desktop/Master Thesis/MasterThesis/Project_Code - CORRECT/results/anomaly_detection")
    save_dir.mkdir(parents=True, exist_ok=True)
    save_path = save_dir / f"0_MAD_detection_{args.window_size}_{args.threshold}.png"
    plot_mad_anomalies(train_data, train_flags, medians, mads, args.threshold, args.window_size, title=f"Training Data: Water Level with MAD Anomalies. Anomalies detected {np.sum(train_flags)}", save_path=save_path)
    # Save HTML version
    html_save_path = save_dir / f"0_MAD_detection_{args.window_size}_{args.threshold}.html"
    plot_mad_anomalies_html(train_data, train_flags, medians, mads, args.threshold, args.window_size, title=f"Training Data: Water Level with MAD Anomalies. Anomalies detected {np.sum(train_flags)}", save_path=html_save_path)

    # Create zoom plots for validation data
    zoom_save_dir = Path("/Users/emmamork/Desktop/Master Thesis/MasterThesis/Project_Code - CORRECT/results/anomaly_detection/Zoom")
    create_anomaly_zoom_plots(
        val_data, val_flags, val_medians, val_mads, 
        threshold=args.threshold, 
        window_size=args.window_size,
        save_dir=zoom_save_dir
    )<|MERGE_RESOLUTION|>--- conflicted
+++ resolved
@@ -18,7 +18,6 @@
 project_dir = current_dir.parent.parent
 sys.path.append(str(project_dir))
 
-<<<<<<< HEAD
 #For lstm 2:
 from models.lstm_flagging.alternating_config import ALTERNATING_CONFIG
 from models.lstm_flagging.preprocessing_LSTM2 import DataPreprocessor
@@ -26,9 +25,6 @@
 #For lstm 1:
 #from models.lstm_traditional.config import LSTM_CONFIG
 #from models.lstm_traditional.preprocessing_LSTM1 import DataPreprocessor
-=======
-from models.lstm_traditional.preprocessing_LSTM1 import DataPreprocessor
->>>>>>> 8c6e84ca
 
 def mad_outlier_flags(train_series, val_series=None, threshold=3.0, window_size=16):
     """
@@ -260,14 +256,9 @@
 
     # --- Inject synthetic errors if requested ---
     if args.error_multiplier is not None and args.error_type != 'none':
-<<<<<<< HEAD
-        from shared.synthetic.synthetic_errors import SyntheticErrorGenerator
-        from shared.utils.error_utils import configure_error_params, inject_errors_into_dataset
-        from synthetic_error_config import SYNTHETIC_ERROR_PARAMS
-=======
         from _2_synthetic.synthetic_errors import SyntheticErrorGenerator
         from utils.error_utils import configure_error_params, inject_errors_into_dataset
->>>>>>> 8c6e84ca
+        from config import SYNTHETIC_ERROR_PARAMS
         print(f"\nInjecting synthetic errors with multiplier {args.error_multiplier:.1f}x...")
         print(f"Error injection mode: {args.error_type}")
         error_config = configure_error_params(SYNTHETIC_ERROR_PARAMS, args.error_multiplier)
