import sys
from pathlib import Path
import plotly.graph_objects as go
from plotly.subplots import make_subplots
import pandas as pd
from plotly.offline import plot
import copy
import numpy as np
# Add the parent directory to Python path
sys.path.append(str(Path(__file__).parent.parent))
from data_utils.data_loading import load_all_station_data, save_data_Dict


def rename_columns(dictionary):
    for station_id, station_data in dictionary.items():
        for key, time_series in station_data.items():
            # Skip if time_series is None
            if time_series is None:
                continue
                
            # Find the column that is not 'Date'
            non_date_column = [col for col in time_series.keys() if col != 'Date'][0]
            
            # Create a new entry with the key name
            time_series[key] = time_series[non_date_column]
            
            # Delete the old column
            del time_series[non_date_column]
    
    return dictionary

def detect_frost_periods(temperature_data):
    """
    Detect frost periods based on temperature data.
    
    Args:
        temperature_data (pd.DataFrame): DataFrame containing temperature measurements
        
    Returns:
        list: List of tuples containing (start_time, end_time) for each frost period
    """
    frost_periods = []
    frost_sum = 0
    current_period_start = None
    current_period_end = None
    
    for idx in range(len(temperature_data)):
        current_time = temperature_data.index[idx]
        current_temp = temperature_data['temperature'].iloc[idx]
        
        if current_temp < 0:
            # Start or continue tracking frost period
            if current_period_start is None:
                current_period_start = current_time
            current_period_end = current_time
            frost_sum += current_temp
        else:
            # Temperature is above 0, check if we were tracking a frost period
            if current_period_start is not None:
                # Check against single threshold
                if frost_sum < -15:
                    # Add 24 hours to the end of the frost period
                    extended_end = current_period_end + pd.Timedelta(hours=24)
                    # Convert times to timezone-naive if they're not already
                    if current_period_start.tzinfo is not None:
                        current_period_start = current_period_start.tz_localize(None)
                    if extended_end.tzinfo is not None:
                        extended_end = extended_end.tz_localize(None)
                    frost_periods.append((current_period_start, extended_end))
                # Reset tracking regardless of whether threshold was met
                current_period_start = None
                current_period_end = None
                frost_sum = 0
    
    return frost_periods

def remove_spikes(vst_data):
    """
    Detect and remove spikes in VST data using IQR method.
    
    Args:
        vst_data (pd.DataFrame): DataFrame containing VST measurements
        
    Returns:
        tuple: (filtered_data, n_spikes, bounds, avg_spike_intensity, avg_spike_duration, neg_pos_spike_ratio)
            - filtered_data: DataFrame with spikes removed
            - n_spikes: number of spikes removed
            - bounds: tuple of (lower_bound, upper_bound)
            - avg_spike_intensity: average intensity of spikes removed
            - avg_spike_duration: average duration of spikes removed
            - neg_pos_spike_ratio: ratio of negative to positive spikes
    """
    # Calculate IQR
    Q1 = vst_data['vst_raw'].quantile(0.25)
    Q3 = vst_data['vst_raw'].quantile(0.75)
    IQR = Q3 - Q1
    
    # Define bounds
    lower_bound = Q1 - 1.5 * IQR
    upper_bound = Q3 + 4 * IQR
    
    # Create a mask for valid (non-NaN) values within bounds
    is_spike = (vst_data['vst_raw'] < lower_bound) | (vst_data['vst_raw'] > upper_bound)
    is_not_spike_or_nan = ~is_spike | vst_data['vst_raw'].isna()
    
    # Calculate average intensity of spikes using absolute values
    avg_spike_intensity = vst_data['vst_raw'][is_spike].abs().mean()
    
    # Calculate average duration of spikes
    spike_durations = vst_data['vst_raw'][is_spike].groupby((~is_spike).cumsum()).size()
    avg_spike_duration = spike_durations.mean() if not spike_durations.empty else 0
    
    # Calculate ratio of negative to positive spikes
    negative_spikes = vst_data['vst_raw'][is_spike & (vst_data['vst_raw'] < 0)].count()
    positive_spikes = vst_data['vst_raw'][is_spike & (vst_data['vst_raw'] > 0)].count()
    neg_pos_spike_ratio = negative_spikes / positive_spikes if positive_spikes > 0 else float('inf')
    
    # Count spikes (excluding NaNs)
    n_spikes = is_spike.sum()
    
    # Filter data (preserving NaNs)
    filtered_data = vst_data[is_not_spike_or_nan]
    
    return filtered_data, n_spikes, (lower_bound, upper_bound), avg_spike_intensity, avg_spike_duration, neg_pos_spike_ratio


def remove_flatlines(vst_data, threshold=30):
    """
    Detect and remove flatline sequences longer than the threshold, 
    keeping only the first value in each sequence.

    Args:
        vst_data (pd.DataFrame): DataFrame with a 'vst_raw' column.
        threshold (int): Minimum number of consecutive equal values to consider a flatline.

    Returns:
        tuple:
            - pd.DataFrame: DataFrame with flatline sequences removed (except first value).
            - int: Number of flatline points removed.
            - float: Average duration of flatline segments removed.
    """
    vst_series = vst_data['vst_raw']
    
    # Identify where values change
    value_change = vst_series != vst_series.shift()
    group_id = value_change.cumsum()
    
    # Group by sequences of repeated values
    groups = vst_series.groupby(group_id)
    
    # Build a mask: keep all rows initially
    keep_mask = pd.Series(True, index=vst_data.index)
    n_flatline = 0
    flatline_durations = []
    
    for _, group in groups:
        if len(group) >= threshold:
            # Mark all but the first value for removal
            indices_to_remove = group.index[1:]
            keep_mask[indices_to_remove] = False
            n_flatline += len(indices_to_remove)
            flatline_durations.append(len(group))
    
    filtered_data = vst_data[keep_mask]
    
    # Calculate average duration of flatline segments
    avg_flatline_duration = sum(flatline_durations) / len(flatline_durations) if flatline_durations else 0
    
    return filtered_data, n_flatline, avg_flatline_duration


def align_data(data):
    aligned_data = {}

    # Step 1: Find the global min and max timestamp
    all_timestamps = []
    for key in data:
        for subkey, df in data[key].items():
            # Convert all timestamps to timezone-naive before adding to the list
            if df is not None and not df.empty:
                # Make a copy of the index and convert to timezone-naive
                timestamps = df.index.copy()
                if timestamps.tz is not None:
                    timestamps = timestamps.tz_localize(None)
                all_timestamps.extend(timestamps)

    # Ensure we have timestamps to work with
    if not all_timestamps:
        print("Warning: No timestamps found in the data")
        return data
        
    min_time = min(all_timestamps)
    max_time = max(all_timestamps)

    # Step 2: Create a common time index with 15-minute intervals
    common_index = pd.date_range(start=min_time, end=max_time, freq='15min')

    # Step 3: Align data to the common index
    for key in data:
        aligned_data[key] = {}
        for i, (subkey, df) in enumerate(data[key].items()):
            if df is None or df.empty:
                aligned_data[key][subkey] = None
                continue
                
            df = df.copy()

            # Ensure index is timezone-naive
            if df.index.tz is not None:
                df.index = df.index.tz_localize(None)

            # Round timestamps **only** for the vst_raw, vst_edt, vinge data
            if subkey == 'vst_raw' or subkey == 'vst_edt':
                df.index = df.index.round('15min')

            # Remove duplicates after rounding (if any)
            df = df[~df.index.duplicated(keep='first')]

            # Reindex to match the common 15-minute intervals
            df = df.reindex(common_index)  # Default fill value is NaN

            aligned_data[key][subkey] = df

    return aligned_data

def preprocess_data():
    """
    Preprocess the data and save to pickle files.
    
    Returns:
        tuple: (preprocessed_data, original_data, frost_periods)
    """
    print("Loading raw station data...")
    All_station_data_original = load_all_station_data()

    # Save the original data before any processing
    # Use absolute path from project root
    save_path = Path(__file__).parent.parent / "data_utils" / "Sample data"
    save_path.mkdir(parents=True, exist_ok=True)
    
    print(f"Saving original data to {save_path}")
    save_data_Dict(All_station_data_original, filename=save_path / 'original_data.pkl')

    print("Processing data...")
    # Create a deep copy for processing to keep original data intact
    All_station_data = copy.deepcopy(All_station_data_original)
    
    # Rename columns before processing
    All_station_data = rename_columns(All_station_data)

    # Align data to common time index
    All_station_data = align_data(All_station_data)
    
    # Collect frost periods from all stations
    all_frost_periods = []
    
    # Process each station's data
    for station_name, station_data in All_station_data.items():
        # Detect and remove spikes
        station_data['vst_raw'], n_spikes, (lower_bound, upper_bound), avg_spike_intensity, avg_spike_duration, neg_pos_spike_ratio = remove_spikes(station_data['vst_raw'])
        # Detect and remove flatlines
        station_data['vst_raw'], n_flatlines, avg_flatline_duration = remove_flatlines(station_data['vst_raw'])
        
        # Detect freezing periods
        temp_data = station_data['temperature']
        frost_periods = detect_frost_periods(temp_data)
        # Add to the combined list
        all_frost_periods.extend(frost_periods)
        
        # Count points before frost period removal
        points_before = len(station_data['vst_raw'])
        #Remove VST data during frost periods
        for start, end in frost_periods:
            station_data['vst_raw'] = station_data['vst_raw'][
                ~((station_data['vst_raw'].index >= start) & 
                    (station_data['vst_raw'].index <= end))
            ]
        
        # From vst_raw remove points below 0
        n_subZero = np.sum(station_data['vst_raw'] < 0)
        station_data['vst_raw'] = station_data['vst_raw'][station_data['vst_raw'] > 0]
        print(f"Removed {n_subZero} points below 0")

        # Create vst_raw_feature as a separate feature
        # This will be used as an input feature, independent of the target vst_raw
        station_data['vst_raw_feature'] = station_data['vst_raw'].copy()
        station_data['vst_raw_feature'].columns = ['vst_raw_feature']  # Rename the column
        # Fill any remaining NaN values with -1 for the feature
        station_data['vst_raw_feature'] = station_data['vst_raw_feature'].fillna(-1)
        

        # Count points removed during frost periods
        points_removed_frost = points_before - len(station_data['vst_raw'])
          # Resample temperature data if it exists
        if station_data['temperature'] is not None:
            station_data['temperature'] = station_data['temperature'].resample('15min').ffill().bfill()  # Hold mean temperature constant but divide by 4
          
        # Resample rainfall data 
        if station_data['rainfall'] is not None:
            station_data['rainfall'] = station_data['rainfall'].fillna(-1)



        print(f"\nProcessed {station_name}:")
        print(f"  - Total data points before processing: {len(All_station_data_original[station_name]['vst_raw'])}")
        print(f"  - Total data points after processing: {len(station_data['vst_raw'])}")
        print(f"  - Total data points removed: {n_spikes + n_flatlines +points_removed_frost}")
        print(f"Percentage of data points removed: {(n_spikes + n_flatlines +points_removed_frost) / len(All_station_data_original[station_name]['vst_raw']) * 100:.2f}%")

        print(f"  - Removed {points_removed_frost} data points from {len(frost_periods)} frost periods")
        print(f"  - IQR bounds: {lower_bound:.2f} to {upper_bound:.2f}")
        print(f"  - Removed {n_spikes} spikes")
        print(f"  - Removed {int(n_flatlines)} flatline points")
        print(f"  - Average flatline duration: {avg_flatline_duration:.2f} points")
        print(f"  - Average spike intensity: {avg_spike_intensity:.2f}")    
        print(f"  - Average spike duration: {avg_spike_duration:.2f} points")    
        print(f"  - Negative to positive spike ratio: {neg_pos_spike_ratio:.2f}")    
        

    # Save the preprocessed data
    save_data_Dict(All_station_data, filename=save_path / 'preprocessed_data.pkl')
    # Save the frost periods
    save_data_Dict(all_frost_periods, filename=save_path / 'frost_periods.pkl')
    print(f"Saved {len(all_frost_periods)} frost periods to {save_path / 'frost_periods.pkl'}")
  
    return All_station_data, All_station_data_original, all_frost_periods

def print_time_series_ranges(data):
    """
    Print the range (min, max) of all time series (vst_raw, rainfall, and temperature) before preprocessing.
    
    Args:
        data (dict): Dictionary containing original station data.
    """
    for station_id, station_data in data.items():
        print(f"\nStation ID: {station_id}")
        for key in ['vst_raw', 'rainfall', 'temperature']:
            if key in station_data and station_data[key] is not None:
                min_value = station_data[key].min().min()
                max_value = station_data[key].max().max()
                print(f"  {key} - Min: {min_value}, Max: {max_value}")

if __name__ == "__main__":
<<<<<<< HEAD
    processed_data, original_data = preprocess_data()
    print(f'Original data range: {print_time_series_ranges(original_data)}')
    print(f'Processed data range: {print_time_series_ranges(processed_data)}')
    station_id = '21006847'
=======
    processed_data, original_data, frost_periods = preprocess_data()
    station_id = '21006846'
>>>>>>> fe907df9
    
    # Create figure with secondary y-axis
    fig = make_subplots(rows=4, cols=1,
                        subplot_titles=('Original VST Raw Data', 'Processed VST Raw Data with Frost Periods', 'Rainfall'),
                        vertical_spacing=0.1)

    # Add original VST raw data trace to top subplot
    fig.add_trace(
        go.Scatter(
            x=original_data[station_id]['vst_raw'].index,
            y=original_data[station_id]['vst_raw']['Value'],
            name='VST Raw Original',
            line=dict(color='blue')
        ),
        row=1, col=1
    )
    # Add processed VST raw data trace to bottom subplot
    fig.add_trace(
        go.Scatter(
            x=processed_data[station_id]['vst_raw'].index,
            y=processed_data[station_id]['vst_raw']['vst_raw'],
            name='VST Raw Processed',
            line=dict(color='green')
        ),
        row=2, col=1
    )

    fig.add_trace(
        go.Scatter(
            x=processed_data[station_id]['rainfall'].index,
            y=processed_data[station_id]['rainfall']['rainfall'],
            name='Rainfall',
            line=dict(color='red')
        ), 
        row=3, col=1
    )

    fig.add_trace(
        go.Scatter(
            x=processed_data[station_id]['temperature'].index,
            y=processed_data[station_id]['temperature']['temperature'],
            name='Temperature',
            line=dict(color='purple')
        ), 
        row=4, col=1
    )


    # Update layout
    fig.update_layout(
        height=1000,
        showlegend=True,
        hovermode='x unified',
        title_text="VST Raw Data"
    )

    # Link x-axes of all subplots
    fig.update_xaxes(matches='x')
    fig.update_xaxes(range=['2010-01-01', '2025-01-01'])

    # Update y-axis labels
    fig.update_yaxes(title_text="VST Value", row=1, col=1)
    fig.update_yaxes(title_text="VST Value", row=2, col=1)

    # Open the plot in browser
    plot(fig, filename='station_data_comparison.html')


<|MERGE_RESOLUTION|>--- conflicted
+++ resolved
@@ -325,31 +325,9 @@
   
     return All_station_data, All_station_data_original, all_frost_periods
 
-def print_time_series_ranges(data):
-    """
-    Print the range (min, max) of all time series (vst_raw, rainfall, and temperature) before preprocessing.
-    
-    Args:
-        data (dict): Dictionary containing original station data.
-    """
-    for station_id, station_data in data.items():
-        print(f"\nStation ID: {station_id}")
-        for key in ['vst_raw', 'rainfall', 'temperature']:
-            if key in station_data and station_data[key] is not None:
-                min_value = station_data[key].min().min()
-                max_value = station_data[key].max().max()
-                print(f"  {key} - Min: {min_value}, Max: {max_value}")
-
 if __name__ == "__main__":
-<<<<<<< HEAD
-    processed_data, original_data = preprocess_data()
-    print(f'Original data range: {print_time_series_ranges(original_data)}')
-    print(f'Processed data range: {print_time_series_ranges(processed_data)}')
-    station_id = '21006847'
-=======
     processed_data, original_data, frost_periods = preprocess_data()
     station_id = '21006846'
->>>>>>> fe907df9
     
     # Create figure with secondary y-axis
     fig = make_subplots(rows=4, cols=1,
