
import sys
from pathlib import Path
import matplotlib.pyplot as plt
import plotly.graph_objects as go
from plotly.subplots import make_subplots
import pandas as pd
import plotly.io as pio
from plotly.offline import plot
import copy

# Add the parent directory to Python path
sys.path.append(str(Path(__file__).parent.parent))
from data_utils.data_loading import load_all_station_data, save_data_Dict


def rename_columns(dictionary):
    for station_id, station_data in dictionary.items():
        for key, time_series in station_data.items():
            # Skip if time_series is None
            if time_series is None:
                continue
                
            # Find the column that is not 'Date'
            non_date_column = [col for col in time_series.keys() if col != 'Date'][0]
            
            # Create a new entry with the key name
            time_series[key] = time_series[non_date_column]
            
            # Delete the old column
            del time_series[non_date_column]
    
    return dictionary

def detect_frost_periods(temperature_data):
    """
    Detect frost periods based on temperature data.
    
    Args:
        temperature_data (pd.DataFrame): DataFrame containing temperature measurements
        
    Returns:
        list: List of tuples containing (start_time, end_time) for each frost period
    """
    frost_periods = []
    frost_sum = 0
    current_period_start = None
    current_period_end = None
    
    for idx in range(len(temperature_data)):
        current_time = temperature_data.index[idx]
        current_temp = temperature_data['temperature'].iloc[idx]
        
        if current_temp < 0:
            # Start or continue tracking frost period
            if current_period_start is None:
                current_period_start = current_time
            current_period_end = current_time
            frost_sum += current_temp
        else:
            # Temperature is above 0, check if we were tracking a frost period
            if current_period_start is not None:
                # Check against single threshold
<<<<<<< HEAD
                if frost_sum < -100:
=======
                if frost_sum < -1000:
>>>>>>> 8ad7aa5c
                    # Add 24 hours to the end of the frost period
                    extended_end = current_period_end + pd.Timedelta(hours=24)
                    # Convert times to timezone-naive if they're not already
                    if current_period_start.tzinfo is not None:
                        current_period_start = current_period_start.tz_localize(None)
                    if extended_end.tzinfo is not None:
                        extended_end = extended_end.tz_localize(None)
                    frost_periods.append((current_period_start, extended_end))
                # Reset tracking regardless of whether threshold was met
                current_period_start = None
                current_period_end = None
                frost_sum = 0
    
    return frost_periods

def detect_spikes(vst_data):
    """
    Detect and remove spikes in VST data using IQR method.
    
    Args:
        vst_data (pd.DataFrame): DataFrame containing VST measurements
        
    Returns:
        tuple: (filtered_data, n_spikes, bounds)
            - filtered_data: DataFrame with spikes removed
            - n_spikes: number of spikes removed
            - bounds: tuple of (lower_bound, upper_bound)
    """
    # Calculate IQR
    Q1 = vst_data['vst_raw'].quantile(0.25)
    Q3 = vst_data['vst_raw'].quantile(0.75)
    IQR = Q3 - Q1
    
    # Define bounds
    lower_bound = Q1 - 1.5 * IQR
    upper_bound = Q3 + 4 * IQR
    
    # Count spikes before removal
    n_spikes = len(vst_data) - len(
        vst_data[
            (vst_data['vst_raw'] >= lower_bound) & 
            (vst_data['vst_raw'] <= upper_bound)
        ]
    )
    
    # Remove spikes
    filtered_data = vst_data[
        (vst_data['vst_raw'] >= lower_bound) & 
        (vst_data['vst_raw'] <= upper_bound)
    ]
    
    return filtered_data, n_spikes, (lower_bound, upper_bound)

def detect_flatlines(vst_data, window=30):
    """
    Detect and remove flatlines in VST data.
    
    Args:
        vst_data (pd.DataFrame): DataFrame containing VST measurements
        window (int): Number of consecutive identical values to consider as flatline
        
    Returns:
        tuple: (filtered_data, n_flatlines)
            - filtered_data: DataFrame with flatlines removed
            - n_flatlines: number of flatline points removed
    """
    # Detect flatlines (identical consecutive values)
    rolling_count = vst_data['vst_raw'].rolling(window=window).apply(
        lambda x: len(x.unique()) == 1
    ).fillna(False).astype(bool)
    
    # Keep non-flatline points
    filtered_data = vst_data[~rolling_count]
    
    # Count removed flatline points
    n_flatlines = rolling_count.sum()
    
    return filtered_data, n_flatlines

def align_data(data):
    aligned_data = {}

    # Step 1: Find the global min and max timestamp
    all_timestamps = []
    for key in data:
        for subkey, df in data[key].items():
            # Convert all timestamps to timezone-naive before adding to the list
            if df is not None and not df.empty:
                # Make a copy of the index and convert to timezone-naive
                timestamps = df.index.copy()
                if timestamps.tz is not None:
                    timestamps = timestamps.tz_localize(None)
                all_timestamps.extend(timestamps)

    # Ensure we have timestamps to work with
    if not all_timestamps:
        print("Warning: No timestamps found in the data")
        return data
        
    min_time = min(all_timestamps)
    max_time = max(all_timestamps)

    # Step 2: Create a common time index with 15-minute intervals
    common_index = pd.date_range(start=min_time, end=max_time, freq='15min')

    # Step 3: Align data to the common index
    for key in data:
        aligned_data[key] = {}
        for i, (subkey, df) in enumerate(data[key].items()):
            if df is None or df.empty:
                aligned_data[key][subkey] = None
                continue
                
            df = df.copy()

            # Ensure index is timezone-naive
            if df.index.tz is not None:
                df.index = df.index.tz_localize(None)

            # Round timestamps **only** for the vst_raw, vst_edt, vinge data
            if subkey == 'vst_raw' or subkey == 'vst_edt' or subkey == 'vinge':
                df.index = df.index.round('15min')

            # Remove duplicates after rounding (if any)
            df = df[~df.index.duplicated(keep='first')]

            # Reindex to match the common 15-minute intervals
            df = df.reindex(common_index)  # Default fill value is NaN
            
            # Fill missing values using forward fill then backward fill
            # This ensures continuous data without gaps
            df = df.ffill().bfill()

            aligned_data[key][subkey] = df

    return aligned_data

def distribute_hourly_rainfall(rainfall_df):
    """
    Distribute hourly cumulated rainfall values across previous 15-minute intervals.
    
    Args:
        rainfall_df: Pandas DataFrame with hourly rainfall data
    Returns:
        Pandas DataFrame with 15-minute distributed rainfall data
    """
    # Get the rainfall column name (should be 'rainfall')
    rainfall_col = rainfall_df.columns[0]
    
    # Convert to series for easier handling
    rainfall_series = rainfall_df[rainfall_col]
    
    # Resample to 15-minute intervals
    resampled = rainfall_series.resample('15min').asfreq()
    
    # For each non-NaN hourly value
    for timestamp in rainfall_series.dropna().index:
        hourly_value = rainfall_series.loc[timestamp]
        
        # Get the previous hour's timestamps (4 fifteen-minute intervals)
        prev_timestamps = pd.date_range(end=timestamp, periods=4, freq='15min')
        
        # Distribute the hourly value equally (divide by 4)
        distributed_value = hourly_value / 4
        
        # Assign the distributed value to each 15-minute interval
        for prev_ts in prev_timestamps:
            resampled.loc[prev_ts] = distributed_value
    
    # Fill remaining NaN with -1
    resampled = resampled.fillna(-1)
    
    # Convert back to DataFrame with the same column name
    return pd.DataFrame(resampled, columns=[rainfall_col])


def preprocess_data():
    """
    Preprocess the data and save to pickle files.
    
    Returns:
        tuple: (preprocessed_data, original_data, frost_periods)
    """
    print("Loading raw station data...")
    All_station_data_original = load_all_station_data()

    # Save the original data before any processing
    # Use absolute path from project root
    save_path = Path(__file__).parent.parent / "data_utils" / "Sample data"
    save_path.mkdir(parents=True, exist_ok=True)
    
    print(f"Saving original data to {save_path}")
    save_data_Dict(All_station_data_original, filename=save_path / 'original_data.pkl')

    print("Processing data...")
    # Create a deep copy for processing to keep original data intact
    All_station_data = copy.deepcopy(All_station_data_original)
    
    # Rename columns before processing
    All_station_data = rename_columns(All_station_data)
    
    # Ensure all timestamps are timezone-naive before alignment
    for station_name, station_data in All_station_data.items():
        for key, data in station_data.items():
            if data is not None and not data.empty:
                # Convert to timezone-naive if needed
                if data.index.tz is not None:
                    data.index = data.index.tz_localize(None)
    
    # Align data to common time index
    All_station_data = align_data(All_station_data)
    
    # Process each station's data
    for station_name, station_data in All_station_data.items():
        # Process all datasets in the station_data dictionary
        for key, data in station_data.items():
            if data is not None:
                # Convert index to datetime if it's not already
                if not isinstance(data.index, pd.DatetimeIndex):
                    data.index = pd.to_datetime(data.index)
                
                # Ensure data is timezone aware (UTC)
                if data.index.tz is None:
                    data.index = data.index.tz_localize('UTC')
                
                # Make data timezone-naive for further processing
                station_data[key].index = station_data[key].index.tz_localize(None)
        
        # Detect and remove spikes
        station_data['vst_raw'], n_spikes, (lower_bound, upper_bound) = detect_spikes(station_data['vst_raw'])
        # Detect and remove flatlines
        station_data['vst_raw'], n_flatlines = detect_flatlines(station_data['vst_raw'])
        # Detect freezing periods
<<<<<<< HEAD
        #temp_data = station_data['temperature']
        #frost_periods = detect_frost_periods(temp_data)
        # Count points before frost period removal
        points_before = len(station_data['vst_raw'])
        #Remove VST data during frost periods
        #for start, end in frost_periods:
        #    station_data['vst_raw'] = station_data['vst_raw'][
        #        ~((station_data['vst_raw'].index >= start) & 
        #            (station_data['vst_raw'].index <= end))
        #    ]
        # Count points removed during frost periods
        #points_removed_frost = points_before - len(station_data['vst_raw'])
=======
        # temp_data = station_data['temperature']
        # frost_periods = detect_frost_periods(temp_data)
        # # Count points before frost period removal
        # points_before = len(station_data['vst_raw'])
        # #Remove VST data during frost periods
        # for start, end in frost_periods:
        #     station_data['vst_raw'] = station_data['vst_raw'][
        #         ~((station_data['vst_raw'].index >= start) & 
        #             (station_data['vst_raw'].index <= end))
        #     ]
        # # Count points removed during frost periods
        # points_removed_frost = points_before - len(station_data['vst_raw'])
>>>>>>> 8ad7aa5c
        
        print(f"\nProcessed {station_name}:")
        print(f"  - Total data points before processing: {len(All_station_data_original[station_name]['vst_raw'])}")
        print(f"  - Total data points after processing: {len(station_data['vst_raw'])}")
<<<<<<< HEAD
        print(f"  - Total data points removed: {len(All_station_data_original[station_name]['vst_raw']) - len(station_data['vst_raw'])}")
       # print(f"  - Removed {points_removed_frost} data points from {len(frost_periods)} frost periods")
=======
        print(f"  - Total data points removed: {n_spikes + n_flatlines}")
        # print(f"  - Removed {points_removed_frost} data points from {len(frost_periods)} frost periods")
>>>>>>> 8ad7aa5c
        print(f"  - IQR bounds: {lower_bound:.2f} to {upper_bound:.2f}")
        print(f"  - Removed {n_spikes} spikes")
        print(f"  - Removed {int(n_flatlines)} flatline points")
        
        # Resample temperature data if it exists
        if station_data['temperature'] is not None:
            station_data['temperature'] = station_data['temperature'].resample('15min').ffill().bfill()  # Hold mean temperature constant but divide by 4
            print(f"  - Resampled temperature data to 15-minute intervals with ffill and bfill")

        # Resample rainfall data 
        if station_data['rainfall'] is not None:
            station_data['rainfall'] = station_data['rainfall'].fillna(-1)
            print(f"  - Filled rainfall data with -1")

    # Save the preprocessed data
    save_data_Dict(All_station_data, filename=save_path / 'preprocessed_data.pkl')
    #save_data_Dict(frost_periods, filename=save_path / 'frost_periods.pkl')
  
    return All_station_data, All_station_data_original

if __name__ == "__main__":
    processed_data, original_data = preprocess_data()
    station_id = '21006846'
    # Create interactive plot using Plotly with three subplots
    fig = make_subplots(rows=4, cols=1, 
                        subplot_titles=('Temperature', 'Rainfall', 'VST Raw Data'),
                        vertical_spacing=0.1)

    # Add temperature trace to top subplot
    fig.add_trace(
        go.Scatter(
            x=processed_data[station_id]['temperature'].index,
            y=processed_data[station_id]['temperature']['temperature'],
            name='Temperature',
            line=dict(color='red')
        ),
        row=1, col=1
    )

    # Add rainfall trace to middle subplot
    fig.add_trace(
        go.Scatter(
            x=processed_data[station_id]['rainfall'].index,
            y=processed_data[station_id]['rainfall']['rainfall'],
            name='Rainfall',
            line=dict(color='blue')
        ),
        row=2, col=1
    )

     
    fig.add_trace(
        go.Scatter(
            x=original_data[station_id]['vst_raw'].index,
            y=original_data[station_id]['vst_raw']['Value'],
            name='Vst_raw original',
            line=dict(color='blue')
        ),
        row=3, col=1
    )

    # Add VST raw data trace to bottom subplot
    fig.add_trace(
        go.Scatter(
            x=processed_data[station_id]['vst_raw'].index,
            y=processed_data[station_id]['vst_raw']['vst_raw'],
            name='VST Raw processed',
            line=dict(color='green')
        ),
        row=4, col=1
    )

    # Update layout
    fig.update_layout(
        height=1200,
        showlegend=True,
        hovermode='x unified'
    )

    # Link x-axes of all subplots
    fig.update_xaxes(matches='x')
    fig.update_xaxes(range=['2010-01-01', '2025-01-01'])

    # Update y-axis labels
    fig.update_yaxes(title_text="Temperature (°C)", row=1, col=1)
    fig.update_yaxes(title_text="Rainfall (mm)", row=2, col=1)
    fig.update_yaxes(title_text="VST Value", row=3, col=1)

    # Open the plot in browser
    plot(fig, filename='station_data_comparison.html')<|MERGE_RESOLUTION|>--- conflicted
+++ resolved
@@ -61,11 +61,7 @@
             # Temperature is above 0, check if we were tracking a frost period
             if current_period_start is not None:
                 # Check against single threshold
-<<<<<<< HEAD
-                if frost_sum < -100:
-=======
-                if frost_sum < -1000:
->>>>>>> 8ad7aa5c
+                if frost_sum < -25:
                     # Add 24 hours to the end of the frost period
                     extended_end = current_period_end + pd.Timedelta(hours=24)
                     # Convert times to timezone-naive if they're not already
@@ -299,44 +295,24 @@
         # Detect and remove flatlines
         station_data['vst_raw'], n_flatlines = detect_flatlines(station_data['vst_raw'])
         # Detect freezing periods
-<<<<<<< HEAD
-        #temp_data = station_data['temperature']
-        #frost_periods = detect_frost_periods(temp_data)
+        temp_data = station_data['temperature']
+        frost_periods = detect_frost_periods(temp_data)
         # Count points before frost period removal
         points_before = len(station_data['vst_raw'])
         #Remove VST data during frost periods
-        #for start, end in frost_periods:
-        #    station_data['vst_raw'] = station_data['vst_raw'][
-        #        ~((station_data['vst_raw'].index >= start) & 
-        #            (station_data['vst_raw'].index <= end))
-        #    ]
+        for start, end in frost_periods:
+            station_data['vst_raw'] = station_data['vst_raw'][
+                ~((station_data['vst_raw'].index >= start) & 
+                    (station_data['vst_raw'].index <= end))
+            ]
         # Count points removed during frost periods
-        #points_removed_frost = points_before - len(station_data['vst_raw'])
-=======
-        # temp_data = station_data['temperature']
-        # frost_periods = detect_frost_periods(temp_data)
-        # # Count points before frost period removal
-        # points_before = len(station_data['vst_raw'])
-        # #Remove VST data during frost periods
-        # for start, end in frost_periods:
-        #     station_data['vst_raw'] = station_data['vst_raw'][
-        #         ~((station_data['vst_raw'].index >= start) & 
-        #             (station_data['vst_raw'].index <= end))
-        #     ]
-        # # Count points removed during frost periods
-        # points_removed_frost = points_before - len(station_data['vst_raw'])
->>>>>>> 8ad7aa5c
+        points_removed_frost = points_before - len(station_data['vst_raw'])
         
         print(f"\nProcessed {station_name}:")
         print(f"  - Total data points before processing: {len(All_station_data_original[station_name]['vst_raw'])}")
         print(f"  - Total data points after processing: {len(station_data['vst_raw'])}")
-<<<<<<< HEAD
         print(f"  - Total data points removed: {len(All_station_data_original[station_name]['vst_raw']) - len(station_data['vst_raw'])}")
-       # print(f"  - Removed {points_removed_frost} data points from {len(frost_periods)} frost periods")
-=======
-        print(f"  - Total data points removed: {n_spikes + n_flatlines}")
-        # print(f"  - Removed {points_removed_frost} data points from {len(frost_periods)} frost periods")
->>>>>>> 8ad7aa5c
+        print(f"  - Removed {points_removed_frost} data points from {len(frost_periods)} frost periods")
         print(f"  - IQR bounds: {lower_bound:.2f} to {upper_bound:.2f}")
         print(f"  - Removed {n_spikes} spikes")
         print(f"  - Removed {int(n_flatlines)} flatline points")
