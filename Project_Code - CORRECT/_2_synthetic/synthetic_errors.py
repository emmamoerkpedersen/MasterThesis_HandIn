"""
Module for generating synthetic errors in time series data.
Contains functions for injecting various types of errors into clean data segments.

Potential Future Enhancements:
1. Varied Spike Types:
   - Sudden: Very quick, subtle to medium spikes
   - Gradual: Slower recovery spikes
   - Extreme: More obvious spikes
   - Configurable probability distribution for each type

2. Pattern-Based Anomalies:
   - Mini oscillations with subtle amplitudes
   - Temporary trend changes
   - Step patterns with varying durations
   - Complex pattern combinations

3. Enhanced Drift Patterns:
   - Multiple drift types (linear, exponential, logarithmic)
   - Compound drifts (combinations of patterns)
   - Seasonal-aware drift magnitudes

4. Noise-Based Anomalies:
   - Variable noise levels
   - Burst noise patterns
   - Signal-to-noise ratio based anomalies
"""

import pandas as pd
import numpy as np
from dataclasses import dataclass
from typing import Dict, List, Tuple, Optional
import matplotlib.pyplot as plt

@dataclass
class ErrorPeriod:
    """Class to store information about injected errors."""
    start_time: pd.Timestamp
    end_time: pd.Timestamp
    error_type: str
    original_values: np.ndarray
    modified_values: np.ndarray
    parameters: Dict

class SyntheticErrorGenerator:
    """Generate synthetic errors in time series data."""
    
    def __init__(self, config: Optional[Dict] = None):
        """
        Initialize error generator with configuration.
        
        Args:
            config: Dictionary of error parameters (if None, uses default from config.py)
        """
        import sys
        from pathlib import Path
        
        # Add project root to path
        project_root = Path(__file__).parents[1]  # Go up two levels from current file
        sys.path.append(str(project_root))
        
        from config import SYNTHETIC_ERROR_PARAMS
        self.config = config or SYNTHETIC_ERROR_PARAMS
        self.error_periods = []
        self.used_indices = set()  # Track all used indices
        self.use_context_aware = self.config.get('use_context_aware', False)  # New toggle
    
    def _calculate_years_in_data(self, time_index):
        """
        Calculate approximately how many years of data are in the time index.
        This is used to scale the total number of errors to inject based on
        the configured count_per_year parameter. The errors are then distributed
        randomly across the entire dataset, not per year.
        
        Args:
            time_index: pandas DatetimeIndex
            
        Returns:
            float: Number of years in the data
        """
        if len(time_index) < 2:
            return 1.0
            
        # Calculate time span in days
        start_date = time_index[0]
        end_date = time_index[-1]
        days = (end_date - start_date).total_seconds() / (24 * 3600)
        
        # Convert to years (approximate)
        return max(1.0, days / 365.25)
    
    def _is_period_available(self, start_idx: int, end_idx: int, buffer: int = 24) -> bool:
        """
        Check if a period is available for error injection.
        Includes a buffer zone around existing errors.
        
        Args:
            start_idx: Start index of proposed period
            end_idx: End index of proposed period
            buffer: Number of indices to keep clear around errors (default: 24 hours)
            
        Returns:
            bool: True if period is available, False if there's overlap
        """
        # Check a wider range that includes the buffer
        buffered_start = max(0, start_idx - buffer)
        buffered_end = end_idx + buffer
        
        # Check if any index in the range (including buffer) is already used
        period_indices = set(range(buffered_start, buffered_end))
        return not bool(period_indices & self.used_indices)
    
    def _mark_period_used(self, start_idx: int, end_idx: int):
        """Mark a period as used to prevent overlaps."""
        self.used_indices.update(range(start_idx, end_idx))
    
    def _calculate_local_variation(self, data: pd.DataFrame, window: int = 96) -> Tuple[pd.Series, pd.Series]:
        """Calculate local statistics to determine context-appropriate magnitudes."""
        if not self.use_context_aware:
            return None, None
        
        # Make sure we're working with the 'Value' column
        values = data['vst_raw']
        
        # Calculate rolling statistics
        local_std = values.rolling(window=window, center=True).std()
        local_range = values.rolling(window=window, center=True).max() - values.rolling(window=window, center=True).min()
        
        # Fill NaN values with the mean of non-NaN values
        local_std = local_std.fillna(local_std.mean())
        local_range = local_range.fillna(local_range.mean())
        
        return local_std, local_range
    
    def _generate_magnitude(self, current_value: float, local_stats: Tuple[pd.Series, pd.Series], base_range: Tuple[float, float]) -> float:
        """Generate magnitude based on either local variation or base range."""
        if self.use_context_aware and local_stats[0] is not None:
            local_std, local_range = local_stats
            # Get the current local statistics (most recent values)
            current_std = float(local_std.iloc[-1])
            current_range = float(local_range.iloc[-1])
            
            # Define ranges
            ranges = [
                (0.5 * current_std, 2 * current_std),  # subtle
                (2 * current_std, 4 * current_std),    # medium
                (4 * current_std, min(current_range, current_value * base_range[1]))  # obvious
            ]
            
            # Choose a range based on probabilities
            chosen_idx = np.random.choice(3, p=[0.6, 0.3, 0.1])
            chosen_range = ranges[chosen_idx]
            
            # Generate magnitude within chosen range
            return np.random.uniform(chosen_range[0], chosen_range[1])
        else:
            # Use base range from config
            return current_value * np.random.uniform(*base_range)
        
    def inject_missing_data(self, data: pd.DataFrame) -> pd.DataFrame:
        """
        Inject missing data anomalies by replacing sections with NaN values.
        
        Args:
            data: DataFrame with time series data
            
        Returns:
            DataFrame with injected missing data sections
        """
        modified_data = data.copy()
        
        # Get missing data parameters from config
        missing_config = self.config.get('missing_data', {})
        count_per_year = missing_config.get('count_per_year', 0)
        
        # If count_per_year is 0, don't inject any missing data
        if count_per_year == 0:
            print("Missing data injection disabled (count_per_year = 0)")
            return modified_data
            
        min_length = missing_config.get('min_length', 100)
        max_length = missing_config.get('max_length', 500)
        
        # Calculate years in data and total number of missing data periods
        years_in_data = self._calculate_years_in_data(data.index)
        n_missing_periods = round(count_per_year * years_in_data)
        
        # If no periods to inject, return original data
        if n_missing_periods == 0:
            print("No missing data periods to inject")
            return modified_data
            
        print(f"Data spans approximately {years_in_data:.1f} years")
        print(f"Attempting to inject {n_missing_periods} missing data periods...")
        
        successful_injections = 0
        max_attempts = n_missing_periods * 10
        attempts = 0
        
        while successful_injections < n_missing_periods and attempts < max_attempts:
            attempts += 1
            
            try:
                # Randomly determine the length of the missing data segment
                missing_length = np.random.randint(min_length, max_length + 1)
                
                # Select a random starting point, avoiding the very beginning and end
                start_idx = np.random.randint(10, len(data) - missing_length - 10)
                end_idx = start_idx + missing_length
                
                # Check if this period is available (not overlapping with other errors)
                if not self._is_period_available(start_idx, end_idx):
                    continue
                
                # Store original values
                original_values = modified_data.iloc[start_idx:end_idx]['vst_raw'].copy().values
                
                # Replace values with NaN
                modified_data.iloc[start_idx:end_idx, modified_data.columns.get_loc('vst_raw')] = np.nan
                
                # Record the error period
                self.error_periods.append(
                    ErrorPeriod(
                        start_time=modified_data.index[start_idx],
                        end_time=modified_data.index[end_idx - 1],
                        error_type='missing_data',
                        original_values=original_values,
                        modified_values=np.full_like(original_values, np.nan),
                        parameters={'missing_length': missing_length}
                    )
                )
                
                # Mark period as used
                self._mark_period_used(start_idx, end_idx)
                successful_injections += 1
                print(f"Successfully injected missing data period {successful_injections}/{n_missing_periods} - {missing_length} points")
                
            except Exception as e:
                print(f"Failed to inject missing data at index {start_idx}:{end_idx}")
                print(f"Error: {str(e)}")
                continue
        
        return modified_data

    def inject_spike_errors(self, data: pd.DataFrame) -> pd.DataFrame:
        """
        Inject spike errors into the time series data.
        
        Calculates the total number of spikes based on data span (years) and configured 
        count_per_year, then distributes them randomly throughout the entire dataset.
        """
        modified_data = data.copy()
        
        # Get spike parameters from config
        spike_config = self.config['spike']
        count_per_year = spike_config.get('count_per_year', 0)
        
        # If count_per_year is 0, don't inject any spikes
        if count_per_year == 0:
            print("Spike injection disabled (count_per_year = 0)")
            return modified_data
            
        mag_range = spike_config['magnitude_range']
        negative_positiv_ratio = spike_config['negative_positiv_ratio']
        
        # Calculate years in data and total number of spikes
        years_in_data = self._calculate_years_in_data(data.index)
        n_spikes = round(count_per_year * years_in_data)
        
        # If no spikes to inject, return original data
        if n_spikes == 0:
            print("No spikes to inject")
            return modified_data
        
        print(f"Data spans approximately {years_in_data:.1f} years")
        print(f"Attempting to inject {n_spikes} spikes randomly across entire dataset...")
        
        # Calculate local statistics if context-aware is enabled
        local_stats = self._calculate_local_variation(data) if self.use_context_aware else (None, None)
        
        successful_injections = 0
        max_attempts = n_spikes * 10
        attempts = 0
        
        while successful_injections < n_spikes and attempts < max_attempts:
            attempts += 1
            
            try:
                # Select injection point randomly from the entire dataset (avoid edges)
                idx = np.random.randint(1, len(data) - 1)
                
                if not self._is_period_available(idx, idx + 1):
                    continue
                
                # Get current value and values before/after
                current_value = float(data.iloc[idx]['vst_raw'])
                
                # Generate spike magnitude
                magnitude = self._generate_magnitude(
                    current_value=current_value,
                    local_stats=local_stats,
                    base_range=mag_range
                )
                
                # Determine spike direction
                direction = np.random.choice([-1, 1], p=[negative_positiv_ratio, 1-negative_positiv_ratio])
                
                # Calculate spike value with physical limits
                spike_value = np.clip(
                    current_value + (direction * magnitude),
                    self.config.get('PHYSICAL_LIMITS', {}).get('min_value', 0),
                    self.config.get('PHYSICAL_LIMITS', {}).get('max_value', 3000)
                )
                
                # Store original value
                original_value = current_value
                
                # Apply the spike (single point)
                modified_data.iloc[idx, modified_data.columns.get_loc('vst_raw')] = spike_value
                
                # Record error period
                self.error_periods.append(
                    ErrorPeriod(
                        start_time=modified_data.index[idx],
                        end_time=modified_data.index[idx],  # Same as start for single point
                        error_type='spike',
                        original_values=np.array([original_value]),
                        modified_values=np.array([spike_value]),
                        parameters={
                            'magnitude': magnitude,
                            'direction': direction
                        }
                    )
                )
                
                # Mark period as used
                self._mark_period_used(idx, idx + 1)
                successful_injections += 1
                #print(f"Successfully injected spike {successful_injections}/{n_spikes}")
                
            except Exception as e:
                print(f"Failed to inject spike at index {idx}")
                print(f"Error: {str(e)}")
                continue
        
        return modified_data

    def inject_flatline_errors(self, data: pd.DataFrame) -> Tuple[pd.DataFrame, List[Tuple[pd.Timestamp, pd.Timestamp]]]:
        """
        Inject flatline errors into the time series data.
        Creates periods where the value stays exactly constant (horizontal line).
        
        Calculates the total number of flatlines based on data span (years) and configured
        count_per_year, then distributes them randomly throughout the entire dataset.
        """
        modified_data = data.copy()
        flatline_periods = []
        
        # Get flatline parameters from config
        flatline_config = self.config['flatline']
        count_per_year = flatline_config.get('count_per_year', 0)
        duration_range = flatline_config['duration_range']
        
        # Calculate years in data and total number of flatlines
        years_in_data = self._calculate_years_in_data(data.index)
        n_flatlines = round(count_per_year * years_in_data)
        
        print(f"Attempting to inject {n_flatlines} flatlines randomly across entire dataset...")
        
        successful_injections = 0
        max_attempts = n_flatlines * 10
        attempts = 0
        
        while successful_injections < n_flatlines and attempts < max_attempts:
            # Select random index from entire dataset
            idx = np.random.randint(0, len(data) - duration_range[1])
            duration = np.random.randint(*duration_range)
            end_idx = min(idx + duration, len(modified_data))
            
            if self._is_period_available(idx, end_idx):
                # Store original values
                original_values = modified_data.iloc[idx:end_idx].copy()
                
                # Simply repeat the first value for the entire duration
                flatline_value = float(modified_data.iloc[idx].values[0])
                modified_data.iloc[idx:end_idx] = flatline_value
                
                # Store period for plotting
                flatline_periods.append((modified_data.index[idx], modified_data.index[end_idx-1]))
                
                # Record error period
                self.error_periods.append(
                    ErrorPeriod(
                        start_time=modified_data.index[idx],
                        end_time=modified_data.index[end_idx - 1],
                        error_type='flatline',
                        original_values=original_values.values.flatten(),
                        modified_values=np.full(end_idx - idx, flatline_value),
                        parameters={
                            'duration': duration,
                            'flatline_value': flatline_value
                        }
                    )
                )
                
                self._mark_period_used(idx, end_idx)
                successful_injections += 1
            
            attempts += 1
        
        return modified_data, flatline_periods

    def inject_drift_errors(self, data: pd.DataFrame) -> pd.DataFrame:
        """
        Inject gradual drift errors into the time series data.
        
        Calculates the total number of drifts based on data span (years) and configured
        count_per_year, then distributes them randomly throughout the entire dataset.
        
        Args:
            data: DataFrame with time series data
            
        Returns:
            DataFrame with injected drift errors
        """
        modified_data = data.copy()
        
        drift_config = self.config['drift']
        count_per_year = drift_config.get('count_per_year', 0)
        
        # Calculate years in data and total number of drifts
        years_in_data = self._calculate_years_in_data(data.index)
        n_drifts = max(1, round(count_per_year * years_in_data))
        
        print(f"Attempting to inject {n_drifts} drifts randomly across entire dataset...")
        
        successful_injections = 0
        max_attempts = n_drifts * 10
        attempts = 0
        
        while successful_injections < n_drifts and attempts < max_attempts:
            # Randomly select an injection point from entire dataset
            idx = np.random.randint(0, len(data) - drift_config['duration_range'][1])
            duration = np.random.randint(*drift_config['duration_range'])
            end_idx = min(idx + duration, len(modified_data))
            
            if self._is_period_available(idx, end_idx):
                # Store original values
                original_values = modified_data.iloc[idx:end_idx].copy()
                
                # Determine drift direction
                direction = np.random.choice([-1, 1], p=[drift_config['negative_positive_ratio'], 1-drift_config['negative_positive_ratio']])
                
                # Generate drift magnitude
                max_drift = direction * np.random.uniform(*drift_config['magnitude_range'])
                
                # Create drift pattern (linear or exponential)
                if np.random.random() < 0.5:  # 50% chance of linear vs exponential
                    # Linear drift
                    drift_pattern = np.linspace(0, max_drift, end_idx - idx)
                else:
                    # Exponential drift
                    drift_pattern = max_drift * (np.exp(np.linspace(0, 1, end_idx - idx)) - 1) / (np.e - 1)
                
                # Apply drift to the data
                modified_values = original_values.values.flatten() + drift_pattern
                
                # Ensure values stay within physical limits
                modified_values = np.clip(
                    modified_values,
                    self.config.get('PHYSICAL_LIMITS', {}).get('min_value', 0),
                    self.config.get('PHYSICAL_LIMITS', {}).get('max_value', 3000)
                )
                
                # Apply modified values
                modified_data.iloc[idx:end_idx] = modified_values.reshape(-1, 1)
                
                # Record error period
                self.error_periods.append(
                    ErrorPeriod(
                        start_time=modified_data.index[idx],
                        end_time=modified_data.index[end_idx - 1],
                        error_type='drift',
                        original_values=original_values.values.flatten(),
                        modified_values=modified_values,
                        parameters={
                            'duration': duration,
                            'max_drift': max_drift,
                            'drift_type': 'linear' if np.random.random() < 0.5 else 'exponential'
                        }
                    )
                )
                
                # Mark period as used
                self._mark_period_used(idx, end_idx)
                successful_injections += 1
            
            attempts += 1
            
        return modified_data

    def inject_offset_errors(self, data: pd.DataFrame) -> Tuple[pd.DataFrame, List[Tuple[pd.Timestamp, pd.Timestamp]]]:
        """
        Inject sudden offset errors into the time series data.
        
        Calculates the total number of offsets based on data span (years) and configured
        count_per_year, then distributes them randomly throughout the entire dataset.
        
        Args:
            data: DataFrame with time series data
            
        Returns:
            Tuple containing:
            - Modified data with injected errors
            - List of tuples representing offset periods
        """
        modified_data = data.copy()
        offset_periods = []
        
        # Get offset parameters from config
        offset_config = self.config['offset']
        count_per_year = offset_config.get('count_per_year', 0)
        
        # If count_per_year is 0, don't inject any offsets
        if count_per_year == 0:
            print("Offset injection disabled (count_per_year = 0)")
            return modified_data, offset_periods
            
        min_duration = offset_config['min_duration']
        max_duration_multiplier = offset_config['max_duration_multiplier']
        mag_range = offset_config['magnitude_range']
        negative_positiv_ratio = offset_config['negative_positiv_ratio']
        magnitude_multiplier_range = offset_config['magnitude_multiplier']
        
        # Calculate years in data and total number of offsets
        years_in_data = self._calculate_years_in_data(data.index)
        # Use round() instead of int() to properly handle partial years
        n_offsets = round(count_per_year * years_in_data)
        
        # If no offsets to inject, return original data
        if n_offsets == 0:
            print("No offsets to inject")
            return modified_data, offset_periods
        
        print(f"Data spans approximately {years_in_data:.1f} years")
        print(f"Attempting to inject {n_offsets} offset periods randomly across entire dataset...")
        
        # Calculate maximum duration based on data length
        max_duration = min(
            int(min_duration * np.random.uniform(*max_duration_multiplier)),
            len(data) // 4  # Limit to 25% of data length
        )
        
        # Randomly select injection points from entire dataset
        possible_indices = np.arange(0, len(data) - min_duration)
        
        # Try to place offsets while respecting constraints
        successful_injections = 0
        max_attempts = n_offsets * 10
        attempts = 0
        
        while successful_injections < n_offsets and attempts < max_attempts:
            # Select a random index from entire dataset
            idx = np.random.choice(possible_indices)
            attempts += 1
            
            # Calculate local statistics for context-aware magnitude
            window = slice(max(0, idx-24), min(len(data), idx+24))
            local_std = modified_data.iloc[window].std().values[0]
            
            # Generate offset magnitude with local scaling
            base_magnitude = np.random.uniform(*mag_range)
            local_multiplier = np.random.uniform(*magnitude_multiplier_range)
            magnitude = base_magnitude * local_multiplier * (1 + local_std/100)
            
            # Determine direction with configured ratio
            direction = np.random.choice([-1, 1], p=[negative_positiv_ratio, 1-negative_positiv_ratio])
            offset = direction * magnitude
            
            # Determine variable duration
            duration = np.random.randint(min_duration, max_duration)
            end_idx = min(idx + duration, len(modified_data))
            
            # Check if period is available
            if not self._is_period_available(idx, end_idx):
                continue
                
            # Store original values
            original_values = modified_data.iloc[idx:end_idx].copy()
            
            # Create offset values (flatten the array to 1D)
            offset_values = original_values.values.flatten() + offset
            
            # Create the offset series
            offset_series = pd.Series(
                index=modified_data.index[idx:end_idx],
                data=offset_values
            )
            
            # Add vertical transition points
            offset_series.iloc[0] = original_values.iloc[0].values[0]  # Start at original value
            offset_series.iloc[-1] = original_values.iloc[-1].values[0]  # End at original value
            
            # Apply the offset
            modified_data.iloc[idx:end_idx] = offset_series.values.reshape(-1, 1)
            
            # Store period for plotting
            offset_periods.append((modified_data.index[idx], modified_data.index[end_idx-1]))
            
            # Record error period
            self.error_periods.append(
                ErrorPeriod(
                    start_time=modified_data.index[idx],
                    end_time=modified_data.index[end_idx - 1],
                    error_type='offset',
                    original_values=original_values.values.flatten(),
                    modified_values=offset_series.values,
                    parameters={
                        'magnitude': magnitude,
                        'direction': direction,
                        'duration': duration,
                        'local_multiplier': local_multiplier
                    }
                )
            )
            self._mark_period_used(idx, end_idx)
            successful_injections += 1
        
        return modified_data, offset_periods

    def inject_noise_errors(self, data: pd.DataFrame) -> pd.DataFrame:
        """
        Inject periods of excessive noise.
        
        Calculates the total number of noise periods based on data span (years) and configured
        count_per_year, then distributes them randomly throughout the entire dataset.
        
        Strategy:
        1. Select periods for increased noise
        2. Add random variations based on local statistics
        3. Maintain physical constraints
        4. Record noise characteristics
        """
        modified_data = data.copy()
        
        # Get noise parameters from config
        noise_config = self.config['noise']
        count_per_year = noise_config.get('count_per_year', 0)
        
        # If count_per_year is 0, don't inject any noise
        if count_per_year == 0:
            print("Noise injection disabled (count_per_year = 0)")
            return modified_data
            
        duration_range = noise_config['duration_range']  # hours
        intensity_range = noise_config['intensity_range']  # multiplier of normal noise level
        
        # Calculate years in data and total number of noise periods
        years_in_data = self._calculate_years_in_data(data.index)
        n_noise_periods = round(count_per_year * years_in_data)
        
        print(f"Data spans approximately {years_in_data:.1f} years")
        print(f"Attempting to inject {n_noise_periods} noise periods randomly across entire dataset...")
        
        # Try to place noise periods while respecting constraints
        successful_injections = 0
        max_attempts = n_noise_periods * 10
        attempts = 0
        
        while successful_injections < n_noise_periods and attempts < max_attempts:
            # Select a random index from entire dataset
            idx = np.random.randint(0, len(data) - duration_range[1])
            attempts += 1
            
            # Determine duration of noise period
            duration = np.random.randint(duration_range[0], duration_range[1])
            end_idx = min(idx + duration, len(modified_data))
            
            if self._is_period_available(idx, end_idx):
                # Store original values
                original_values = modified_data.iloc[idx:end_idx].copy()
                
                # Add random noise to the middle section
                if end_idx - idx > 2:  # If there's room for a middle section
                    noise_level = np.random.uniform(*intensity_range)
                    local_std = modified_data.iloc[idx:end_idx]['vst_raw'].std()
                    noise = np.random.normal(0, local_std * noise_level, size=end_idx-idx-2)
                    modified_data.iloc[idx+1:end_idx-1, 0] += noise
                
                # Create transition at end (sudden jump back)
                if end_idx < len(modified_data):
                    modified_data.iloc[end_idx-1] = float(modified_data.iloc[end_idx].values[0])
                
                # Record error period
                self.error_periods.append(
                    ErrorPeriod(
                        start_time=modified_data.index[idx],
                        end_time=modified_data.index[end_idx - 1],
                        error_type='noise',
                        original_values=original_values.values,
                        modified_values=modified_data.iloc[idx:end_idx].values,
                        parameters={
                            'noise_level': noise_level,
                            'duration': duration
                        }
                    )
                )
                
                self._mark_period_used(idx, end_idx)
                successful_injections += 1

        return modified_data

    def inject_baseline_shift_errors(self, data: pd.DataFrame) -> pd.DataFrame:
        """
        Inject sudden baseline shift errors that permanently change the base level.
        Creates abrupt, permanent changes in the baseline level, similar to sensor recalibration
        or physical changes in measurement conditions.
        
        Calculates the total number of shifts based on data span (years) and configured
        count_per_year, then distributes them randomly throughout the entire dataset.
        """
        modified_data = data.copy()
        
        # Get baseline shift parameters from config
        shift_config = self.config['baseline_shift']
        count_per_year = shift_config.get('count_per_year', 0)
        
        # Calculate years in data and total number of shifts
        years_in_data = self._calculate_years_in_data(data.index)
        n_shifts = max(1, round(count_per_year * years_in_data))
        
        print(f"Attempting to inject {n_shifts} baseline shifts randomly across entire dataset...")
        
        # Try to inject shifts
        successful_shifts = 0
        attempts = 0
        max_attempts = n_shifts * 10
        
        while successful_shifts < n_shifts and attempts < max_attempts:
            # Select random index from entire dataset
            idx = np.random.randint(0, len(data) - 1)
            
            if self._is_period_available(idx, idx + 1):
                # Store original values
                original_values = modified_data.iloc[idx:idx+2].copy()
                
                # Determine shift direction and magnitude
                direction = np.random.choice([-1, 1], p=[shift_config['negative_positive_ratio'], 1-shift_config['negative_positive_ratio']])
                magnitude = direction * np.random.uniform(*shift_config['magnitude_range'])
                
                # Apply the shift (abrupt change)
                modified_data.iloc[idx+1:] += magnitude  # Everything after the shift point
                
                # Record error period
                self.error_periods.append(
                    ErrorPeriod(
                        start_time=modified_data.index[idx],
                        end_time=modified_data.index[idx + 1],
                        error_type='baseline_shift',
                        original_values=original_values.values.flatten(),
                        modified_values=modified_data.iloc[idx:idx+2].values.flatten(),
                        parameters={
                            'magnitude': magnitude
                        }
                    )
                )
                
                # Mark shift point as used
                self._mark_period_used(idx, idx + 1)
                successful_shifts += 1
            
            attempts += 1
        
        return modified_data

    def inject_all_errors(self, data: pd.DataFrame, error_types: List[str] = None) -> Tuple[pd.DataFrame, pd.DataFrame]:
        """
        Inject all types of errors into the data.
        
        For each error type, this method:
        1. Calculates the total number of errors based on years of data × count_per_year
        2. Distributes all errors randomly across the entire dataset
        3. Ensures errors don't overlap by tracking used periods
        
        This approach avoids creating regular patterns that a model might learn as normal,
        while still scaling the number of errors proportionally to the dataset size.
        """
        try:
            # Reset error periods and used indices at the START of each station/year
            self.error_periods = []
            self.used_indices = set()
            
            modified_data = data.copy()
            
            # Validate input data
            if data is None or data.empty:
                print("Warning: Empty or None data provided to inject_all_errors")
                return data, pd.DataFrame(index=data.index)
            
            # Default error types ordered by typical duration
            all_error_types = ['missing_data', 'offset', 'drift', 'baseline_shift', 'flatline', 'spike', 'noise']
            
            # Filter error types based on count_per_year > 0 in config
            active_error_types = [
                et for et in all_error_types 
                if et in (error_types or all_error_types) 
                and self.config.get(et, {}).get('count_per_year', 0) > 0
            ]
            
<<<<<<< HEAD
            # Calculate years in data once
            years_in_data = self._calculate_years_in_data(data.index)
            print(f"Data spans approximately {years_in_data:.1f} years")
            print(f"Active error types: {active_error_types}")
=======
            # If no active error types, return original data
            if not active_error_types:
                print("No active error types with count_per_year > 0")
                ground_truth = pd.DataFrame(index=data.index)
                ground_truth['error'] = False
                ground_truth['error_type'] = None
                return modified_data, ground_truth
            
            print(f"Active error types: {active_error_types}")  # Debug print
            
            # Create ground truth labels
            ground_truth = pd.DataFrame(index=data.index)
            ground_truth['error'] = False
            ground_truth['error_type'] = None
>>>>>>> d52623b1
            
            # Inject only active error types
            for error_type in active_error_types:
                try:
                    print(f"Injecting {error_type} errors...")
                    if error_type == 'spike':
                        modified_data = self.inject_spike_errors(modified_data)
                    elif error_type == 'flatline':
                        modified_data, _ = self.inject_flatline_errors(modified_data)
                    elif error_type == 'drift':
                        modified_data = self.inject_drift_errors(modified_data)
                    elif error_type == 'baseline_shift':
                        modified_data = self.inject_baseline_shift_errors(modified_data)
                    elif error_type == 'offset':
                        modified_data, _ = self.inject_offset_errors(modified_data)
                    elif error_type == 'noise':
                        modified_data = self.inject_noise_errors(modified_data)
                    elif error_type == 'missing_data':
                        modified_data = self.inject_missing_data(modified_data)
                except Exception as e:
                    print(f"Error injecting {error_type}: {str(e)}")
                    continue
            
            # Update ground truth with error periods
            ground_truth = pd.DataFrame(index=data.index)
            ground_truth['error'] = False
            ground_truth['error_type'] = None
            
            for period in self.error_periods:
                mask = (ground_truth.index >= period.start_time) & (ground_truth.index <= period.end_time)
                ground_truth.loc[mask, 'error'] = True
                ground_truth.loc[mask, 'error_type'] = period.error_type
            
            print(f"Successfully injected {len(self.error_periods)} errors randomly across entire dataset")
            return modified_data, ground_truth
        
        except Exception as e:
            print(f"Error in inject_all_errors: {str(e)}")
            return data, pd.DataFrame(index=data.index)<|MERGE_RESOLUTION|>--- conflicted
+++ resolved
@@ -363,7 +363,7 @@
         
         # Calculate years in data and total number of flatlines
         years_in_data = self._calculate_years_in_data(data.index)
-        n_flatlines = round(count_per_year * years_in_data)
+        n_flatlines = int(count_per_year * years_in_data)
         
         print(f"Attempting to inject {n_flatlines} flatlines randomly across entire dataset...")
         
@@ -430,7 +430,7 @@
         
         # Calculate years in data and total number of drifts
         years_in_data = self._calculate_years_in_data(data.index)
-        n_drifts = max(1, round(count_per_year * years_in_data))
+        n_drifts = max(1, int(count_per_year * years_in_data))
         
         print(f"Attempting to inject {n_drifts} drifts randomly across entire dataset...")
         
@@ -728,7 +728,7 @@
         
         # Calculate years in data and total number of shifts
         years_in_data = self._calculate_years_in_data(data.index)
-        n_shifts = max(1, round(count_per_year * years_in_data))
+        n_shifts = max(1, int(count_per_year * years_in_data))
         
         print(f"Attempting to inject {n_shifts} baseline shifts randomly across entire dataset...")
         
@@ -808,27 +808,10 @@
                 and self.config.get(et, {}).get('count_per_year', 0) > 0
             ]
             
-<<<<<<< HEAD
             # Calculate years in data once
             years_in_data = self._calculate_years_in_data(data.index)
             print(f"Data spans approximately {years_in_data:.1f} years")
             print(f"Active error types: {active_error_types}")
-=======
-            # If no active error types, return original data
-            if not active_error_types:
-                print("No active error types with count_per_year > 0")
-                ground_truth = pd.DataFrame(index=data.index)
-                ground_truth['error'] = False
-                ground_truth['error_type'] = None
-                return modified_data, ground_truth
-            
-            print(f"Active error types: {active_error_types}")  # Debug print
-            
-            # Create ground truth labels
-            ground_truth = pd.DataFrame(index=data.index)
-            ground_truth['error'] = False
-            ground_truth['error_type'] = None
->>>>>>> d52623b1
             
             # Inject only active error types
             for error_type in active_error_types:
