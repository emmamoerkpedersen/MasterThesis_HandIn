--- conflicted
+++ resolved
@@ -114,7 +114,6 @@
         data_dir = project_root / "results" / "preprocessing_diagnostics"
         data_dir.mkdir(parents=True, exist_ok=True)
         
-<<<<<<< HEAD
         try:
             # Load the original and preprocessed data directly from pickles
             original_data = pd.read_pickle(project_root / "data_utils" / "Sample data" / "original_data.pkl")
@@ -124,27 +123,38 @@
             original_data = {station_id: original_data[station_id]} if station_id in original_data else {}
             preprocessed_data = {station_id: preprocessed_data[station_id]} if station_id in preprocessed_data else {}
             
-            if original_data and preprocessed_data:
-                plot_preprocessing_comparison(original_data, preprocessed_data, Path(output_path), [])
-                plot_station_data_overview(original_data, preprocessed_data, Path(output_path))
-                plot_vst_vinge_comparison(preprocessed_data, Path(output_path), original_data)
+            # Check structure of data pickles
+            print(f"Original data structure: {original_data.keys()}")
+            print(f"Preprocessed data structure: {preprocessed_data.keys()}")
+            # Check subkeys of primary keys
+            print(f"Original data subkeys: {original_data[station_id].keys()}")
+            print(f"Preprocessed data subkeys: {preprocessed_data[station_id].keys()}")
+            
+            # PERFORMANCE OPTIMIZATION: Check if plots already exist
+            plot_exists = (
+                (Path(output_path) / "diagnostics" / "preprocessing" / f"{station_id}_preprocessing.png").exists() and
+                (Path(output_path) / "diagnostics" / "preprocessing" / f"{station_id}_data_overview.png").exists() and
+                (Path(output_path) / "diagnostics" / "preprocessing" / f"{station_id}_vst_vinge_comparison.png").exists()
+            )
+            
+            # Only generate plots if they don't already exist or if we force regeneration
+            regenerate_plots = True  # Set to True to force regeneration
+            
+            if not plot_exists or regenerate_plots:
+                if original_data and preprocessed_data:
+                    print("Generating preprocessing plots...")
+                    plot_preprocessing_comparison(original_data, preprocessed_data, Path(output_path), [])
+                    plot_station_data_overview(original_data, preprocessed_data, Path(output_path))
+                    plot_vst_vinge_comparison(preprocessed_data, Path(output_path), original_data)
+                else:
+                    print(f"Warning: No data found for station {station_id}")
             else:
-                print(f"Warning: No data found for station {station_id}")
+                print("Preprocessing plots already exist. Skipping plot generation.")
+                
         except Exception as e:
             print(f"Error generating preprocessing diagnostics: {str(e)}")
             import traceback
             traceback.print_exc()
-=======
-        if original_data:
-            plot_preprocessing_comparison(original_data, preprocessed_data, Path(output_path), frost_periods)
-            plot_additional_data(preprocessed_data, Path(output_path), original_data)
-            plot_station_data_overview(original_data, preprocessed_data, Path(output_path))
-        else:
-            print(f"Warning: No original data found for station {station_id}")
-            # Still generate plots that don't require original data
-            plot_additional_data(preprocessed_data, Path(output_path))
-
->>>>>>> 8ad7aa5c
     
     #########################################################
     #    Step 3: Generate synthetic errors                  #
@@ -307,15 +317,9 @@
     history, val_predictions, val_targets = trainer.train(
         train_data=train_data,
         val_data=val_data,
-<<<<<<< HEAD
         epochs=best_config['epochs'],  # Fixed to match tuning
         batch_size=best_config['batch_size'],
         patience=best_config['patience']  # Fixed to match tuning
-=======
-        epochs=LSTM_CONFIG['epochs'],  
-        batch_size=LSTM_CONFIG['batch_size'],
-        patience=LSTM_CONFIG['patience']  
->>>>>>> 8ad7aa5c
     )
     
     print("\nTraining Results:")
