--- conflicted
+++ resolved
@@ -159,12 +159,7 @@
                 show_plot=False,
                 filename_prefix=f"zoom_{error_type}_",
                 confidence=zoom_confidence,
-                original_data=zoom_original_data,  # Pass original data for comparison
-<<<<<<< HEAD
-                edt_data=None  # No EDT data for zoom plots
-=======
-                ground_truth_flags=None  # No ground truth flags for zoom plots
->>>>>>> 0cdc0ebd
+                original_data=zoom_original_data  # Pass original data for comparison
             )
             
             print(f"  Zoom plot for {error_type} saved to: {zoom_png}")
@@ -190,11 +185,8 @@
     filename_prefix="",
     confidence=None,
     original_data=None,  # Add parameter for original data
-<<<<<<< HEAD
+    ground_truth_flags=None,  # New: ground truth anomaly flags
     edt_data=None  # Add parameter for EDT reference data
-=======
-    ground_truth_flags=None  # New: ground truth anomaly flags
->>>>>>> 0cdc0ebd
 ):
     """
     Creates a plot showing water level data, predictions, z-scores, and detected anomalies.
@@ -216,11 +208,6 @@
         filename_prefix (str): Prefix for output filenames.
         confidence (np.array or None): Confidence levels for anomalies.
         original_data (pd.DataFrame or None): Original data before error injection.
-<<<<<<< HEAD
-        edt_data (pd.Series or None): EDT reference data for comparison.
-=======
-        ground_truth_flags (np.array or None): Boolean array indicating ground truth anomalies.
->>>>>>> 0cdc0ebd
     """
     # Set up output directory
     if output_dir is None:
