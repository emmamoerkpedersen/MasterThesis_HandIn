--- conflicted
+++ resolved
@@ -116,23 +116,18 @@
 # LSTM Configuration
 LSTM_CONFIG = {
 
-<<<<<<< HEAD
+    'hidden_size': 128,         
+    'num_layers': 2,            
     'hidden_size': 12,         
     'num_layers': 3,            
-    'dropout': 0.25,             
-    'batch_size': 16,
-    'sequence_length': 100,
-    'prediction_window': 10,
-    'epochs': 10,
-=======
-    'hidden_size': 128,         
-    'num_layers': 2,            
     'dropout': 0.25,             
     'batch_size': 16,
     'sequence_length': 500,
     'prediction_window': 20,
     'epochs': 100,
->>>>>>> 7c8e5b04
+    'sequence_length': 100,
+    'prediction_window': 10,
+    'epochs': 10,
     'patience': 8,            
 
     'warmup_length': 1,
