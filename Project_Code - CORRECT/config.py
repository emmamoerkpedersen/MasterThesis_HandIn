"""
Configuration settings for error detection and imputation.
"""

# Error Detection Parameters
DETECTION_PARAMS = {
    'spike': {
        'window_size': 24,
        'threshold': 3.0
    },
    'gap': {
        'max_gap_hours': 1
    },
    'flatline': {
        'min_duration': 2,
        'max_duration': 48
    }
}

# Imputation Parameters
IMPUTATION_PARAMS = {
    'linear': {
        'max_gap': 24  # hours
    },
    'statistical': {
        'window_size': 168  # hours (1 week)
    }
}


# Synthetic Error Generation Parameters
SYNTHETIC_ERROR_PARAMS = {
    # Add context-aware toggle
    'use_context_aware': False,
    
    'spike': {
        'frequency': 0.00003,
        # Wider range to allow for more subtle spikes
        'magnitude_range': (0.1, 1.0),  # Changed from (0.4, 0.8)
        'negative_positiv_ratio': 0.5,
        'recovery_time': 1,
        # Add specific context-aware settings for spikes
        'context_aware': {
            'subtle_prob': 0.6,    # Probability of subtle spike
            'medium_prob': 0.3,    # Probability of medium spike
            'obvious_prob': 0.1,   # Probability of obvious spike
            'subtle_factor': 0.5,  # Multiplier for subtle range
            'medium_factor': 2.0,  # Multiplier for medium range
            'obvious_factor': 4.0  # Multiplier for obvious range
        }
    },
    
    'drift': {
        'frequency': 0.00003,
        # Wider range for drift durations
        'duration_range': [12, 168],  # Changed from [24, 168]
        # More varied magnitude range
        'magnitude_range': [5, 50],   # Changed from [10, 50]
        'negative_positive_ratio': 0.5,
        'context_aware': {
            'subtle_prob': 0.5,
            'medium_prob': 0.3,
            'obvious_prob': 0.2
        }
    },
    
    'flatline': {
        'frequency': 0.00003,
        # More varied durations
        'duration_range': (10, 200),  # Changed from (20, 200)
        'value_method': 'first_value'
    },
    
    'offset': {
        'frequency': 0.00003,
        # Wider range for offset magnitudes
        'magnitude_range': (20, 500),  # Changed from (50, 500)
        'negative_positiv_ratio': 0.7,
        'min_duration': 24,
        'max_duration_multiplier': (15, 20),
        'magnitude_multiplier': (0.6, 1.4),  # Changed from (0.8, 1.2)
        'context_aware': {
            'subtle_prob': 0.5,
            'medium_prob': 0.3,
            'obvious_prob': 0.2
        }
    },
    
    'noise': {
        'frequency': 0,  # Still disabled
        'duration_range': (4, 24),
        'intensity_range': (1, 4)  # Changed from (2, 4)
    },
    
    'baseline_shift': {
        'frequency': 0,  # Still disabled
        'magnitude_range': (100, 600),  # Changed from (200, 600)
        'negative_positive_ratio': 0.5
    },
    
    # Updated physical limits
    'PHYSICAL_LIMITS': {
        'min_value': 0,
        'max_value': 3000,
        'max_rate_of_change': 50
    }
}

# Physical Constraints
PHYSICAL_LIMITS = {
    'min_value': 0,  # Water level can't be negative
    'max_value': 4000,  # Maximum reasonable water level
    'max_rate_of_change': 50  # Maximum change per hour
}

# LSTM Configuration
LSTM_CONFIG = {
    'hidden_size': 24,
    'num_layers': 2,
    'dropout': 0.3,
    'batch_size': 5,
<<<<<<< HEAD
    'sequence_length': 25000,
    'epochs': 100,
=======
    'sequence_length': 10000,
    'epochs': 500,
>>>>>>> dde45f15
    'patience': 15,
    'warmup_length': 100,
    'learning_rate': 0.0001,    

    # 'peak_weighted_loss', 'dynamic_weighted_loss', 'smoothL1_loss', 'mse_loss', 
    'objective_function': 'peak_weighted_loss',
    'peak_weight': 1.5,
    'grad_clip_value': 1.148,
    'use_smoothing': False,
    'smoothing_alpha': 0.457,

    'use_time_features': False,
    'use_cumulative_features': True,
    'feature_cols': [
        'rainfall',
    ],
    'output_features': ['vst_raw'],

    'feature_stations': [
        {
            'station_id': '21006845',
            'features': ['vst_raw', 'rainfall']
        },
        {
            'station_id': '21006847',
            'features': ['vst_raw', 'rainfall']
        }
    ]
}
<|MERGE_RESOLUTION|>--- conflicted
+++ resolved
@@ -119,13 +119,8 @@
     'num_layers': 2,
     'dropout': 0.3,
     'batch_size': 5,
-<<<<<<< HEAD
     'sequence_length': 25000,
     'epochs': 100,
-=======
-    'sequence_length': 10000,
-    'epochs': 500,
->>>>>>> dde45f15
     'patience': 15,
     'warmup_length': 100,
     'learning_rate': 0.0001,    
